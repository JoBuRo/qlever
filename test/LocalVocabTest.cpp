//  Copyright 2022, University of Freiburg,
//  Chair of Algorithms and Data Structures.
//  Author: Hannah Bast <bast@cs.uni-freiburg.de>

#include <gmock/gmock.h>
#include <gtest/gtest.h>

#include <sstream>
#include <string>

#include "./util/TripleComponentTestHelpers.h"
#include "engine/Bind.h"
#include "engine/CountAvailablePredicates.h"
#include "engine/Distinct.h"
#include "engine/Filter.h"
#include "engine/GroupBy.h"
#include "engine/HasPredicateScan.h"
#include "engine/Join.h"
#include "engine/Minus.h"
#include "engine/MultiColumnJoin.h"
#include "engine/OptionalJoin.h"
#include "engine/OrderBy.h"
#include "engine/QueryExecutionTree.h"
#include "engine/ResultTable.h"
#include "engine/Sort.h"
#include "engine/TransitivePathBase.h"
#include "engine/Union.h"
#include "engine/Values.h"
#include "engine/sparqlExpressions/GroupConcatExpression.h"
#include "engine/sparqlExpressions/LiteralExpression.h"
#include "global/Id.h"
#include "util/IndexTestHelpers.h"

namespace {
// Get test collection of words of a given size. The words are all distinct.
std::vector<std::string> getTestCollectionOfWords(size_t size) {
  std::vector<std::string> testCollectionOfWords(size);
  for (size_t i = 0; i < testCollectionOfWords.size(); ++i) {
    testCollectionOfWords[i] = std::to_string(i * 7635475567ULL);
  }
  return testCollectionOfWords;
}
}  // namespace

// _____________________________________________________________________________
TEST(LocalVocab, constructionAndAccess) {
  // Test collection of words.
  std::vector<std::string> testWords = getTestCollectionOfWords(1000);

  // Create empty local vocabulary.
  LocalVocab localVocab;
  ASSERT_TRUE(localVocab.empty());

  // Add the words from our test vocabulary and check that they get the expected
  // local vocab indexes.
  for (size_t i = 0; i < testWords.size(); ++i) {
    ASSERT_EQ(*localVocab.getIndexAndAddIfNotContained(testWords[i]),
              testWords[i]);
  }
  size_t localVocabSize = localVocab.size();
  ASSERT_EQ(localVocab.size(), testWords.size());

  // Check that we get the same indexes if we do this again, but that no new
  // words will be added.
  for (size_t i = 0; i < testWords.size(); ++i) {
    ASSERT_EQ(*localVocab.getIndexAndAddIfNotContained(testWords[i]),
              testWords[i]);
    ASSERT_EQ(localVocab.size(), localVocabSize);
  }

  // Check again that we get the right indexes, but with `getIndexOrNullopt`.
  for (size_t i = 0; i < testWords.size(); ++i) {
    std::optional<LocalVocabIndex> localVocabIndex =
        localVocab.getIndexOrNullopt(testWords[i]);
    ASSERT_TRUE(localVocabIndex.has_value());
    ASSERT_EQ(*localVocabIndex.value(), testWords[i]);
  }

  // Check that `getIndexOrNullopt` returns `std::nullopt` for words that are
  // not contained in the local vocab. This makes use of the fact that the words
  // in our test vocabulary only contain digits as letters, see above.
  for (size_t i = 0; i < testWords.size(); ++i) {
    ASSERT_FALSE(localVocab.getIndexOrNullopt(testWords[i] + "A"));
  }

  // Check that a move gives the expected result.
  localVocabSize = localVocab.size();
  auto localVocabMoved = std::move(localVocab);
  // TODO<joka921> Should we reset the pointer?
  // ASSERT_EQ(localVocab.size(), 0);
  ASSERT_EQ(localVocabMoved.size(), testWords.size());
  // Check that we get the same indexes if we do this again, but that no new
  // words will be added.
  for (size_t i = 0; i < testWords.size(); ++i) {
    ASSERT_EQ(*localVocabMoved.getIndexAndAddIfNotContained(testWords[i]),
              testWords[i]);
    ASSERT_EQ(localVocabMoved.size(), localVocabSize);
  }
}

// _____________________________________________________________________________
TEST(LocalVocab, clone) {
  // Create a small local vocabulary.
  size_t localVocabSize = 100;
  LocalVocab localVocabOriginal;
  std::vector<LocalVocabIndex> indices;
  auto inputWords = getTestCollectionOfWords(localVocabSize);
  for (const auto& word : inputWords) {
    indices.push_back(localVocabOriginal.getIndexAndAddIfNotContained(word));
  }
  ASSERT_EQ(localVocabOriginal.size(), localVocabSize);

  // Clone it and test that the clone contains the same words.
  LocalVocab localVocabClone = localVocabOriginal.clone();
  ASSERT_EQ(localVocabOriginal.size(), localVocabSize);
  ASSERT_EQ(localVocabClone.size(), localVocabSize);
  ASSERT_THAT(localVocabClone.getAllWordsForTesting(),
              ::testing::UnorderedElementsAreArray(
                  localVocabOriginal.getAllWordsForTesting()));

  // Test that the indices are still valid after the original vocabulary was
  // destroyed.
  localVocabOriginal = LocalVocab{};

  for (size_t i = 0; i < inputWords.size(); ++i) {
    EXPECT_EQ(*indices[i], inputWords[i]);
  }
}
// _____________________________________________________________________________
TEST(LocalVocab, merge) {
  // Create a small local vocabulary.
  std::vector<LocalVocabIndex> indices;
  LocalVocab vocA;
  LocalVocab vocB;
  indices.push_back(vocA.getIndexAndAddIfNotContained("oneA"));
  indices.push_back(vocA.getIndexAndAddIfNotContained("twoA"));
  indices.push_back(vocA.getIndexAndAddIfNotContained("oneB"));
  indices.push_back(vocA.getIndexAndAddIfNotContained("twoB"));

  // Clone it and test that the clone contains the same words.
  auto vocabs = std::vector{&std::as_const(vocA), &std::as_const(vocB)};
  LocalVocab localVocabMerged = LocalVocab::merge(vocabs);
  ASSERT_EQ(localVocabMerged.size(), 4u);
  ASSERT_THAT(localVocabMerged.getAllWordsForTesting(),
              ::testing::UnorderedElementsAre("oneA", "twoA", "oneB", "twoB"));
  vocA = LocalVocab{};
  vocB = LocalVocab{};
  EXPECT_EQ(*indices[0], "oneA");
  EXPECT_EQ(*indices[1], "twoA");
  EXPECT_EQ(*indices[2], "oneB");
  EXPECT_EQ(*indices[3], "twoB");
}

// _____________________________________________________________________________
TEST(LocalVocab, propagation) {
  // Query execution context (with small test index), see `IndexTestHelpers.h`.
  using ad_utility::AllocatorWithLimit;
  QueryExecutionContext* testQec = ad_utility::testing::getQec();

  // Lambda that checks the contents of the local vocabulary after the specified
  // operation.
  //
  // NOTE: This cannot be `const Operation&` because `Operation::getResult()` is
  // not `const`.
  auto checkLocalVocab = [&](Operation& operation,
                             std::vector<std::string> expectedWords) -> void {
    std::shared_ptr<const ResultTable> resultTable = operation.getResult();
    ASSERT_TRUE(resultTable)
        << "Operation: " << operation.getDescriptor() << std::endl;
    std::vector<std::string> localVocabWords =
        resultTable->localVocab().getAllWordsForTesting();
    // We currently allow the local vocab to have multiple IDs for the same
    // word, so we have to deduplicate first.
    std::ranges::sort(localVocabWords);
    localVocabWords.erase(std::ranges::unique(localVocabWords).begin(),
                          localVocabWords.end());
    ASSERT_THAT(localVocabWords,
                ::testing::UnorderedElementsAreArray(expectedWords))
        << "Operation: " << operation.getDescriptor() << std::endl;
  };

  // Lambda that returns a `std::shared_ptr` to a `QueryExecutionTree` with only
  // the given operation (and using `testQec`).
  auto qet = [&](const auto& operation) -> std::shared_ptr<QueryExecutionTree> {
    return std::make_shared<QueryExecutionTree>(
        testQec, std::make_shared<Values>(operation));
  };

  // VALUES operation with two variables and two rows. Adds four new literals.
  //
  // Note 1: It is important to pass a copy of `values1` (and `values2` below)
  // to `checkLocalVocab` because when the operation is executed, the parsed
  // values are moved out by `Values::writeValues` and would then no longer be
  // there in the subsequent uses of `values1` and `values2` if it were not
  // copied.
  //
  // Note 2: For literals, the quotes are part of the name, so if we wanted the
  // literal "x", we would have to write TripleComponent{"\"x\""}. For the
  // purposes of this test, we just want something that's not yet in the index,
  // so "x" etc. is just fine (and also different from the "<x>" below).
  auto iri = ad_utility::testing::iri;
  Values values1(
      testQec,
      {{Variable{"?x"}, Variable{"?y"}},
       {{TripleComponent{iri("<xN1>")}, TripleComponent{iri("<yN1>")}},
        {TripleComponent{iri("<xN1>")}, TripleComponent{iri("<yN2>")}}}});
  Values values1copy = values1;
  std::vector<std::string> localVocab1{"<xN1>", "<yN1>", "<yN2>"};
  checkLocalVocab(values1copy, localVocab1);

  // VALUES operation that uses an existing literal (from the test index).
  Values values2(
      testQec, {{Variable{"?x"}, Variable{"?y"}},
                {{TripleComponent{iri("<x>")}, TripleComponent{iri("<y>")}}}});
  Values values2copy = values2;
  checkLocalVocab(values2copy, std::vector<std::string>{});

  // Contains local vocab words that are (at least partially) disjoint from the
  // words in `values1`.
  Values values3(
      testQec,
      {{Variable{"?x"}, Variable{"?y"}},
       {{TripleComponent{iri("<xN1>")}, TripleComponent{iri("<yN1>")}},
        {TripleComponent{iri("<xN2>")}, TripleComponent{iri("<yN3>")}}}});
  std::vector<std::string> localVocab13{"<xN1>", "<yN1>", "<yN2>", "<xN2>",
                                        "<yN3>"};

  // JOIN operation with exactly one non-empty local vocab and with two
  // non-empty local vocabs (the last two arguments are the two join columns).
  Join join1(testQec, qet(values1), qet(values2), 0, 0);
  checkLocalVocab(join1, localVocab1);
  Join join2(testQec, qet(values1), qet(values3), 0, 0);
  checkLocalVocab(join2, localVocab13);

  // OPTIONAL JOIN operation with exactly one non-empty local vocab.
  OptionalJoin optJoin1(testQec, qet(values1), qet(values2));
  checkLocalVocab(optJoin1, localVocab1);

  // OPTIONAL JOIN operation with two non-empty local vocab.
  OptionalJoin optJoin2(testQec, qet(values1), qet(values3));
  checkLocalVocab(optJoin2, localVocab13);

  // MULTI-COLUMN JOIN operation with exactly one non-empty local vocab and with
  // two non-empty local vocabs.
  MultiColumnJoin multiJoin1(testQec, qet(values1), qet(values2));
  checkLocalVocab(multiJoin1, localVocab1);
  MultiColumnJoin multiJoin2(testQec, qet(values1), qet(values3));
  checkLocalVocab(multiJoin2, localVocab13);

  // ORDER BY operation (the third argument are the indices of the columns to be
  // sorted, and the sort order; not important for this test).
  OrderBy orderBy(testQec, qet(values1), {{0, true}, {1, true}});
  checkLocalVocab(orderBy, localVocab1);

  // SORT operation (the third operation is the sort column).
  Sort sort(testQec, qet(values1), {0});
  checkLocalVocab(sort, localVocab1);

  // DISTINCT operation (the third argument are the indices of the input columns
  // that are considered for the output; not important for this test).
  Distinct distinct1(testQec, qet(values1), {0, 1});
  checkLocalVocab(distinct1, localVocab1);

  // GROUP BY operation.
  auto groupConcatExpression =
      [](std::string variableName,
         std::string separator) -> sparqlExpression::SparqlExpressionPimpl {
    // NOTE: The last argument is a string representation of the expression,
    // which does not matter for the purposes of this test.
    return {std::make_unique<sparqlExpression::GroupConcatExpression>(
                false,
                std::make_unique<sparqlExpression::VariableExpression>(
                    Variable{variableName}),
                separator),
            "GROUP_CONCAT"};
  };
  GroupBy groupBy(
      testQec, {Variable{"?x"}},
      {Alias{groupConcatExpression("?y", "|"), Variable{"?concat"}}},
      qet(values1));
  checkLocalVocab(
      groupBy, std::vector<std::string>{"<xN1>", "<yN1>", "<yN2>", "yN1|yN2"});

  // DISTINCT again, but after something has been added to the local vocabulary
  // (to check that the "y1|y2" added by the GROUP BY does not also appear here,
  // as it did before GroupBy::computeResult copied it's local vocabulary).
  Distinct distinct2(testQec, qet(values1), {0});
  checkLocalVocab(distinct2, localVocab1);

  // UNION operation with exactly one non-empty local vocab and with two
  // non-empy local vocabs.
  Union union1(testQec, qet(values1), qet(values2));
  checkLocalVocab(union1, localVocab1);
  Union union2(testQec, qet(values1), qet(values3));
  checkLocalVocab(union2, localVocab13);

  // MINUS operation with exactly one non-empty local vocab and with
  // two non-empty local vocabs.
  Minus minus1(testQec, qet(values1), qet(values2));
  checkLocalVocab(minus1, localVocab1);
  Minus minus2(testQec, qet(values1), qet(values3));
  checkLocalVocab(minus2, localVocab13);

  // FILTER operation (the third argument is an expression; which one doesn't
  // matter for this test).
  Filter filter(
      testQec, qet(values1),
      {std::make_unique<sparqlExpression::VariableExpression>(Variable{"?x"}),
       "Expression ?x"});
  checkLocalVocab(filter, localVocab1);

  // BIND operation (the third argument is a `parsedQuery::Bind` object).
  Bind bind(
      testQec, qet(values1),
      {{std::make_unique<sparqlExpression::VariableExpression>(Variable{"?x"}),
        "Expression ?x"},
       Variable{"?z"}});
  checkLocalVocab(bind, localVocab1);

  // TRANSITIVE PATH operation.
  //
  // NOTE: As part of an actual query, the child of a transitive path
  // operation is always an index scan, which has a non-empty
  // local-vocabulary. Still, it doesn't harm to test this.
  TransitivePathSide left(std::nullopt, 0, Variable{"?x"});
  TransitivePathSide right(std::nullopt, 1, Variable{"?y"});
<<<<<<< HEAD
  auto transitivePath = TransitivePathBase::makeTransitivePath(
      testQec, qet(values1), left, right, 1, 1);
  checkLocalVocab(*transitivePath, expectedVocab);
=======
  TransitivePath transitivePath(testQec, qet(values1), left, right, 1, 1);
  checkLocalVocab(transitivePath, localVocab1);
>>>>>>> 6130f5d5

  // PATTERN TRICK operations.
  HasPredicateScan hasPredicateScan(testQec, qet(values1), 0, Variable{"?z"});
  checkLocalVocab(hasPredicateScan, localVocab1);
  Values valuesPatternTrick(
      testQec,
      {{Variable{"?x"}, Variable{"?y"}},
       {{TripleComponent{iri("<xN1>")}, TripleComponent{NO_PATTERN}},
        {TripleComponent{iri("<xN1>")}, TripleComponent{NO_PATTERN}}}});
  CountAvailablePredicates countAvailablePredictes(
      testQec, qet(valuesPatternTrick), 0, Variable{"?y"}, Variable{"?count"});
  checkLocalVocab(countAvailablePredictes, {"<xN1>"});
  // TEXT operations.
  //
  // TODO<joka921> Maybe add tests for the new TextIndexScanFor... classes,
  // they never introduce any local vocab.
}<|MERGE_RESOLUTION|>--- conflicted
+++ resolved
@@ -324,14 +324,9 @@
   // local-vocabulary. Still, it doesn't harm to test this.
   TransitivePathSide left(std::nullopt, 0, Variable{"?x"});
   TransitivePathSide right(std::nullopt, 1, Variable{"?y"});
-<<<<<<< HEAD
   auto transitivePath = TransitivePathBase::makeTransitivePath(
       testQec, qet(values1), left, right, 1, 1);
-  checkLocalVocab(*transitivePath, expectedVocab);
-=======
-  TransitivePath transitivePath(testQec, qet(values1), left, right, 1, 1);
-  checkLocalVocab(transitivePath, localVocab1);
->>>>>>> 6130f5d5
+  checkLocalVocab(*transitivePath, localVocab1);
 
   // PATTERN TRICK operations.
   HasPredicateScan hasPredicateScan(testQec, qet(values1), 0, Variable{"?z"});
