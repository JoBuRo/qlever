--- conflicted
+++ resolved
@@ -168,12 +168,8 @@
   struct AddGetIdIterator : public BaseIterator {
     using BaseIterator::BaseIterator;
     AddGetIdIterator(BaseIterator base) : BaseIterator{base} {}
-<<<<<<< HEAD
-    [[nodiscard]] Id getId() const { return (*this)->second._col0Id; }
+    [[nodiscard]] Id getId() const { return (*this)->second.col0Id_; }
     [[nodiscard]] const auto& getMetaData() const { return (*this)->second; }
-=======
-    [[nodiscard]] Id getId() const { return (*this)->second.col0Id_; }
->>>>>>> 499c6120
     static Id getIdFromElement(const typename BaseIterator::value_type& v) {
       return v.second.col0Id_;
     }
