--- conflicted
+++ resolved
@@ -242,13 +242,9 @@
             DurationParameter<std::chrono::seconds, "default-query-timeout">{
                 30s}),
         SizeT<"lazy-index-scan-max-size-materialization">{1'000'000},
-<<<<<<< HEAD
         Bool<"use-graphblas">{false},
         Bool<"use-binsearch">{true},
-        Bool<"use-group-by-hash-map-optimization">{false}};
-=======
         Bool<"group-by-hash-map-enabled">{false}};
->>>>>>> 28366a17
   }();
   return params;
 }
