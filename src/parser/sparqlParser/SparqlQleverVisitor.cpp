// Copyright 2021 - 2024, University of Freiburg
// Chair of Algorithms and Data Structures
// Authors:
//   2021 -    Hannah Bast <bast@cs.uni-freiburg.de>
//   2022      Julian Mundhahs <mundhahj@tf.uni-freiburg.de>
//   2022 -    Johannes Kalmbach <kalmbach@cs.uni-freiburg.de>

#include "parser/sparqlParser/SparqlQleverVisitor.h"

#include <absl/strings/str_join.h>
#include <absl/strings/str_split.h>

#include <string>
#include <vector>

#include "absl/time/time.h"
#include "engine/sparqlExpressions/CountStarExpression.h"
#include "engine/sparqlExpressions/GroupConcatExpression.h"
#include "engine/sparqlExpressions/LiteralExpression.h"
#include "engine/sparqlExpressions/NowDatetimeExpression.h"
#include "engine/sparqlExpressions/RandomExpression.h"
#include "engine/sparqlExpressions/RegexExpression.h"
#include "engine/sparqlExpressions/RelationalExpressions.h"
#include "engine/sparqlExpressions/SampleExpression.h"
#include "engine/sparqlExpressions/UuidExpressions.h"
<<<<<<< HEAD
#include "parser/GraphPatternOperation.h"
=======
#include "parser/RdfParser.h"
>>>>>>> bed8b297
#include "parser/SparqlParser.h"
#include "parser/TokenizerCtre.h"
#include "parser/data/Variable.h"
#include "util/StringUtils.h"
#include "util/TransparentFunctors.h"
#include "util/antlr/GenerateAntlrExceptionMetadata.h"

using namespace ad_utility::sparql_types;
using namespace sparqlExpression;
using ExpressionPtr = sparqlExpression::SparqlExpression::Ptr;
using SparqlExpressionPimpl = sparqlExpression::SparqlExpressionPimpl;
using SelectClause = parsedQuery::SelectClause;
using GraphPattern = parsedQuery::GraphPattern;
using Bind = parsedQuery::Bind;
using Values = parsedQuery::Values;
using BasicGraphPattern = parsedQuery::BasicGraphPattern;
using GraphPatternOperation = parsedQuery::GraphPatternOperation;
using SparqlValues = parsedQuery::SparqlValues;

using Visitor = SparqlQleverVisitor;
using Parser = SparqlAutomaticParser;

// _____________________________________________________________________________
std::string Visitor::getOriginalInputForContext(
    const antlr4::ParserRuleContext* context) {
  const auto& fullInput = context->getStart()->getInputStream()->toString();
  size_t posBeg = context->getStart()->getStartIndex();
  size_t posEnd = context->getStop()->getStopIndex();
  // Note that `getUTF8Substring` returns a `std::string_view`. We copy this to
  // a `std::string` because it's not clear whether the original string still
  // exists when the result of this call is used. Not performance-critical.
  return std::string{
      ad_utility::getUTF8Substring(fullInput, posBeg, posEnd - posBeg + 1)};
}

// _____________________________________________________________________________
std::string Visitor::currentTimeAsXsdString() {
  return absl::FormatTime("%Y-%m-%dT%H:%M:%E3S%Ez", absl::Now(),
                          absl::LocalTimeZone());
}

// ___________________________________________________________________________
ExpressionPtr Visitor::processIriFunctionCall(
    const TripleComponent::Iri& iri, std::vector<ExpressionPtr> argList,
    const antlr4::ParserRuleContext* ctx) {
  std::string_view functionName = asStringViewUnsafe(iri.getContent());
  std::string_view prefixName;
  // Helper lambda that checks if `functionName` starts with the given prefix.
  // If yes, remove the prefix from `functionName` and set
  // `prefixName` to the short name of the prefix; see `global/Constants.h`.
  auto checkPrefix = [&functionName, &prefixName](
                         std::pair<std::string_view, std::string_view> prefix) {
    if (functionName.starts_with(prefix.second)) {
      prefixName = prefix.first;
      functionName.remove_prefix(prefix.second.size());
      return true;
    } else {
      return false;
    }
  };
  // Helper lambda that checks the number of arguments and throws an error
  // if it's not right. The `functionName` and `prefixName` are used for the
  // error message.
  auto checkNumArgs = [&argList, &ctx, &functionName,
                       &prefixName](size_t numArgs) {
    static std::array<std::string, 6> wordForNumArgs = {
        "no", "one", "two", "three", "four", "five"};
    if (argList.size() != numArgs) {
      reportError(ctx,
                  absl::StrCat("Function ", prefixName, functionName, " takes ",
                               numArgs < 5 ? wordForNumArgs[numArgs]
                                           : std::to_string(numArgs),
                               numArgs == 1 ? " argument" : " arguments"));
    }
  };
  // Geo functions.
  if (checkPrefix(GEOF_PREFIX)) {
    if (functionName == "distance") {
      checkNumArgs(2);
      return sparqlExpression::makeDistExpression(std::move(argList[0]),
                                                  std::move(argList[1]));
    } else if (functionName == "longitude") {
      checkNumArgs(1);
      return sparqlExpression::makeLongitudeExpression(std::move(argList[0]));
    } else if (functionName == "latitude") {
      checkNumArgs(1);
      return sparqlExpression::makeLatitudeExpression(std::move(argList[0]));
    }
  } else if (checkPrefix(MATH_PREFIX)) {
    if (functionName == "log") {
      checkNumArgs(1);
      return sparqlExpression::makeLogExpression(std::move(argList[0]));
    } else if (functionName == "exp") {
      checkNumArgs(1);
      return sparqlExpression::makeExpExpression(std::move(argList[0]));
    } else if (functionName == "sqrt") {
      checkNumArgs(1);
      return sparqlExpression::makeSqrtExpression(std::move(argList[0]));
    } else if (functionName == "sin") {
      checkNumArgs(1);
      return sparqlExpression::makeSinExpression(std::move(argList[0]));
    } else if (functionName == "cos") {
      checkNumArgs(1);
      return sparqlExpression::makeCosExpression(std::move(argList[0]));
    } else if (functionName == "tan") {
      checkNumArgs(1);
      return sparqlExpression::makeTanExpression(std::move(argList[0]));
    }
  } else if (checkPrefix(XSD_PREFIX)) {
    if (functionName == "integer" || functionName == "int") {
      checkNumArgs(1);
      return sparqlExpression::makeConvertToIntExpression(
          std::move(argList[0]));
    } else if (functionName == "double" || functionName == "decimal") {
      checkNumArgs(1);
      return sparqlExpression::makeConvertToDoubleExpression(
          std::move(argList[0]));
    }
  }
  reportNotSupported(ctx,
                     "Function \""s + iri.toStringRepresentation() + "\" is");
}

void Visitor::addVisibleVariable(Variable var) {
  visibleVariables_.emplace_back(std::move(var));
}

// ___________________________________________________________________________
PathObjectPairs joinPredicateAndObject(const VarOrPath& predicate,
                                       auto objectList) {
  PathObjectPairs tuples;
  tuples.reserve(objectList.first.size());
  for (auto& object : objectList.first) {
    tuples.emplace_back(predicate, std::move(object));
  }
  return tuples;
}

// ___________________________________________________________________________
SparqlExpressionPimpl Visitor::visitExpressionPimpl(
    auto* ctx, [[maybe_unused]] bool allowLanguageFilters) {
  return {visit(ctx), getOriginalInputForContext(ctx)};
}

// ____________________________________________________________________________________
ParsedQuery Visitor::visit(Parser::QueryContext* ctx) {
  // The prologue (BASE and PREFIX declarations)  only affects the internal
  // state of the visitor.
  visit(ctx->prologue());
  auto query =
      visitAlternative<ParsedQuery>(ctx->selectQuery(), ctx->constructQuery(),
                                    ctx->describeQuery(), ctx->askQuery());

  query._originalString = ctx->getStart()->getInputStream()->toString();

  return query;
}

// ____________________________________________________________________________________
ParsedQuery Visitor::visit(Parser::QueryOrUpdateContext* ctx) {
  if (ctx->update()) {
    // An empty query currently matches the `update()` rule. We handle this
    // case manually to get a better error message. If an update query doesn't
    // have an `update1()`, then it consists of a (possibly empty) prologue, but
    // has not actual content, see the grammar in `SparqlAutomatic.g4` for
    // details.
    if (!ctx->update()->update1()) {
      reportError(ctx->update(),
                  "Empty query (this includes queries that only consist "
                  "of comments or prefix declarations).");
    }
    reportNotSupported(ctx->update(), "SPARQL 1.1 Update is");
  } else {
    return visit(ctx->query());
  }
}

// ____________________________________________________________________________________
SelectClause Visitor::visit(Parser::SelectClauseContext* ctx) {
  SelectClause select;

  select.distinct_ = static_cast<bool>(ctx->DISTINCT());
  select.reduced_ = static_cast<bool>(ctx->REDUCED());

  if (ctx->asterisk) {
    select.setAsterisk();
  } else {
    select.setSelected(visitVector(ctx->varOrAlias()));
  }
  return select;
}

// ____________________________________________________________________________________
VarOrAlias Visitor::visit(Parser::VarOrAliasContext* ctx) {
  return visitAlternative<VarOrAlias>(ctx->var(), ctx->alias());
}

// ____________________________________________________________________________________
Alias Visitor::visit(Parser::AliasContext* ctx) {
  // A SPARQL alias has only one child, namely the contents within
  // parentheses.
  return visit(ctx->aliasWithoutBrackets());
}

// ____________________________________________________________________________________
Alias Visitor::visit(Parser::AliasWithoutBracketsContext* ctx) {
  return {visitExpressionPimpl(ctx->expression()), visit(ctx->var())};
}

// ____________________________________________________________________________________
ParsedQuery Visitor::visit(Parser::ConstructQueryContext* ctx) {
  visitVector(ctx->datasetClause());
  ParsedQuery query;
  if (ctx->constructTemplate()) {
    query._clause = visit(ctx->constructTemplate())
                        .value_or(parsedQuery::ConstructClause{});
    auto [pattern, visibleVariables] = visit(ctx->whereClause());
    query._rootGraphPattern = std::move(pattern);
    query.registerVariablesVisibleInQueryBody(visibleVariables);
  } else {
    query._clause = parsedQuery::ConstructClause{
        visitOptional(ctx->triplesTemplate()).value_or(Triples{})};
  }
  query.addSolutionModifiers(visit(ctx->solutionModifier()));

  return query;
}

// ____________________________________________________________________________________
ParsedQuery Visitor::visit(const Parser::DescribeQueryContext* ctx) {
  reportNotSupported(ctx, "DESCRIBE queries are");
}

// ____________________________________________________________________________________
ParsedQuery Visitor::visit(const Parser::AskQueryContext* ctx) {
  reportNotSupported(ctx, "ASK queries are");
}

// ____________________________________________________________________________________
void Visitor::visit(const Parser::DatasetClauseContext* ctx) {
  reportNotSupported(ctx, "FROM clauses are");
}

// ____________________________________________________________________________________
void Visitor::visit(Parser::DefaultGraphClauseContext*) {
  // This rule is only used by the `DatasetClause` rule which also is not
  // supported and should already have thrown an exception.
  AD_FAIL();
}

// ____________________________________________________________________________________
void Visitor::visit(Parser::NamedGraphClauseContext*) {
  // This rule is only used by the `DatasetClause` rule which also is not
  // supported and should already have thrown an exception.
  AD_FAIL();
}

// ____________________________________________________________________________________
TripleComponent::Iri Visitor::visit(Parser::SourceSelectorContext*) {
  // This rule is only indirectly used by the `DatasetClause` rule which also is
  // not supported and should already have thrown an exception.
  AD_FAIL();
}

// ____________________________________________________________________________________
Variable Visitor::visit(Parser::VarContext* ctx) {
  // `false` for the second argument means: The variable name is already
  // validated by the grammar, no need to check it again (which would lead to an
  // infinite loop here).
  return Variable{ctx->getText(), false};
}

// ____________________________________________________________________________________
GraphPatternOperation Visitor::visit(Parser::BindContext* ctx) {
  Variable target = visit(ctx->var());
  if (ad_utility::contains(visibleVariables_, target)) {
    reportError(
        ctx,
        absl::StrCat(
            "The target variable ", target.name(),
            " of an AS clause was already used before in the query body."));
  }

  auto expression = visitExpressionPimpl(ctx->expression());
  if (disableSomeChecksOnlyForTesting_ ==
      DisableSomeChecksOnlyForTesting::False) {
    for (const auto& var : expression.containedVariables()) {
      if (!ad_utility::contains(visibleVariables_, *var)) {
        reportError(ctx,
                    absl::StrCat("The variable ", var->name(),
                                 " was used in the expression of a BIND clause "
                                 "but was not previously bound in the query."));
      }
    }
  }
  addVisibleVariable(target);
  return GraphPatternOperation{Bind{std::move(expression), std::move(target)}};
}

// ____________________________________________________________________________________
GraphPatternOperation Visitor::visit(Parser::InlineDataContext* ctx) {
  Values values = visit(ctx->dataBlock());
  for (const auto& variable : values._inlineValues._variables) {
    addVisibleVariable(variable);
  }
  return GraphPatternOperation{std::move(values)};
}

// ____________________________________________________________________________________
Values Visitor::visit(Parser::DataBlockContext* ctx) {
  return visitAlternative<Values>(ctx->inlineDataOneVar(),
                                  ctx->inlineDataFull());
}

// ____________________________________________________________________________________
std::optional<Values> Visitor::visit(Parser::ValuesClauseContext* ctx) {
  return visitOptional(ctx->dataBlock());
}

// ____________________________________________________________________________________
ParsedQuery Visitor::visit(Parser::UpdateContext* ctx) {
  visit(ctx->prologue());

  auto query = visit(ctx->update1());

  if (ctx->update()) {
    parsedQuery_ = ParsedQuery{};
    reportNotSupported(ctx->update(), "Multiple updates in one query are");
  }

  return query;
}

// ____________________________________________________________________________________
ParsedQuery Visitor::visit(Parser::Update1Context* ctx) {
  if (ctx->modify()) {
    return visit(ctx->modify());
  } else if (ctx->clear()) {
    return visit(ctx->clear());
  }

  parsedQuery_._clause = parsedQuery::UpdateClause();

  if (ctx->insertData() || ctx->deleteData()) {
    // handles insertData and deleteData cases
    visitIf(&parsedQuery_.updateClause().toInsert_, ctx->insertData());
    visitIf(&parsedQuery_.updateClause().toDelete_, ctx->deleteData());
  } else if (ctx->deleteWhere()) {
    auto [toDelete, pattern] = visit(ctx->deleteWhere());
    parsedQuery_.updateClause().toDelete_ = std::move(toDelete);
    parsedQuery_._rootGraphPattern = std::move(pattern);
  } else {
    visitAlternative<void>(ctx->load(), ctx->drop(), ctx->add(), ctx->move(),
                           ctx->copy(), ctx->create());
    AD_FAIL();
  }

  return parsedQuery_;
}

// ____________________________________________________________________________________
void Visitor::visit(const Parser::LoadContext* ctx) const {
  reportNotSupported(ctx, "SPARQL 1.1 Update Load is");
}

// ____________________________________________________________________________________
ParsedQuery Visitor::visit(Parser::ClearContext* ctx) {
  auto graphRef = visit(ctx->graphRefAll());

  if (holds_alternative<DEFAULT>(graphRef)) {
    parsedQuery_._clause = parsedQuery::UpdateClause();
    parsedQuery_.updateClause().toDelete_ = {
        {Variable("?s"), Variable("?p"), Variable("?o")}};
    parsedQuery_._rootGraphPattern._graphPatterns.emplace_back(
        BasicGraphPattern{{{Variable("?s"), "?p", Variable("?o")}}});
    return parsedQuery_;
  } else {
    reportNotSupported(ctx, "Named Graphs are");
  }
}

// ____________________________________________________________________________________
void Visitor::visit(const Parser::DropContext* ctx) const {
  reportNotSupported(ctx, "SPARQL 1.1 Update Drop is");
}

// ____________________________________________________________________________________
void Visitor::visit(const Parser::CreateContext* ctx) const {
  reportNotSupported(ctx, "SPARQL 1.1 Update Create is");
}

// ____________________________________________________________________________________
void Visitor::visit(const Parser::AddContext* ctx) const {
  reportNotSupported(ctx, "SPARQL 1.1 Update Add is");
}

// ____________________________________________________________________________________
void Visitor::visit(const Parser::MoveContext* ctx) const {
  reportNotSupported(ctx, "SPARQL 1.1 Update Move is");
}

// ____________________________________________________________________________________
void Visitor::visit(const Parser::CopyContext* ctx) const {
  reportNotSupported(ctx, "SPARQL 1.1 Update Copy is");
}

// ____________________________________________________________________________________
vector<SparqlTripleSimple> Visitor::visit(Parser::InsertDataContext* ctx) {
  return visit(ctx->quadData());
}

// ____________________________________________________________________________________
vector<SparqlTripleSimple> Visitor::visit(Parser::DeleteDataContext* ctx) {
  return visit(ctx->quadData());
}

// ____________________________________________________________________________________
std::pair<vector<SparqlTripleSimple>, ParsedQuery::GraphPattern> Visitor::visit(
    Parser::DeleteWhereContext* ctx) {
  auto triples = visit(ctx->quadPattern());
  auto registerIfVariable = [this](const TripleComponent& component) {
    if (component.isVariable()) {
      addVisibleVariable(component.getVariable());
    }
  };
  auto transformAndRegisterTriple =
      [registerIfVariable](const SparqlTripleSimple& triple) {
        registerIfVariable(triple.s_);
        registerIfVariable(triple.p_);
        registerIfVariable(triple.o_);

        // The predicate comes from a rule in the grammar (`verb`) which only
        // allows variables and IRIs.
        AD_CORRECTNESS_CHECK(triple.p_.isVariable() || triple.p_.isIri());
        return SparqlTriple::fromSimple(triple);
      };
  GraphPattern pattern;
  pattern._graphPatterns.emplace_back(BasicGraphPattern{
      ad_utility::transform(triples, transformAndRegisterTriple)});

  return {std::move(triples), std::move(pattern)};
}

// ____________________________________________________________________________________
ParsedQuery Visitor::visit(Parser::ModifyContext* ctx) {
  if (ctx->iri()) {
    reportNotSupported(ctx->iri(), "Named graphs are");
  }
  if (!ctx->usingClause().empty()) {
    reportNotSupported(ctx->usingClause(0),
                       "USING inside an DELETE or INSERT is");
  }

  parsedQuery_._rootGraphPattern = visit(ctx->groupGraphPattern());

  parsedQuery_._clause = parsedQuery::UpdateClause();
  visitIf(&parsedQuery_.updateClause().toInsert_, ctx->insertClause());
  visitIf(&parsedQuery_.updateClause().toDelete_, ctx->deleteClause());

  return parsedQuery_;
}

// ____________________________________________________________________________________
vector<SparqlTripleSimple> Visitor::visit(Parser::DeleteClauseContext* ctx) {
  return visit(ctx->quadPattern());
}

// ____________________________________________________________________________________
vector<SparqlTripleSimple> Visitor::visit(Parser::InsertClauseContext* ctx) {
  return visit(ctx->quadPattern());
}

// ____________________________________________________________________________________
GraphOrDefault Visitor::visit(Parser::GraphOrDefaultContext* ctx) {
  if (ctx->iri()) {
    return visit(ctx->iri());
  } else {
    return DEFAULT{};
  }
}

// ____________________________________________________________________________________
GraphRef Visitor::visit(Parser::GraphRefContext* ctx) {
  return visit(ctx->iri());
}

// ____________________________________________________________________________________
GraphRefAll Visitor::visit(Parser::GraphRefAllContext* ctx) {
  if (ctx->graphRef()) {
    return visit(ctx->graphRef());
  } else if (ctx->DEFAULT()) {
    return DEFAULT{};
  } else if (ctx->NAMED()) {
    return NAMED{};
  } else if (ctx->ALL()) {
    return ALL{};
  } else {
    AD_FAIL();
  }
}

// ____________________________________________________________________________________
vector<SparqlTripleSimple> Visitor::visit(Parser::QuadPatternContext* ctx) {
  return visit(ctx->quads());
}

// ____________________________________________________________________________________
vector<SparqlTripleSimple> Visitor::visit(Parser::QuadDataContext* ctx) {
  auto quads = visit(ctx->quads());
  auto checkAndReportVar = [&ctx](const TripleComponent& term) {
    if (term.isVariable()) {
      reportError(ctx->quads(), "Variables (" + term.getVariable().name() +
                                    ") are not allowed here.");
    }
  };

  for (const auto& quad : quads) {
    checkAndReportVar(quad.s_);
    checkAndReportVar(quad.p_);
    checkAndReportVar(quad.o_);
  }

  return quads;
}

// ____________________________________________________________________________________
vector<SparqlTripleSimple> Visitor::visit(Parser::QuadsContext* ctx) {
  if (!ctx->quadsNotTriples().empty()) {
    // Could also be default; disallow completely for now.
    reportNotSupported(ctx->quadsNotTriples(0), "Named graphs are");
  }

  AD_CORRECTNESS_CHECK(ctx->triplesTemplate().size() == 1);

  auto convertTriple =
      [](const std::array<GraphTerm, 3>& triple) -> SparqlTripleSimple {
    return {visitGraphTerm(triple[0]), visitGraphTerm(triple[1]),
            visitGraphTerm(triple[2])};
  };

  return ad_utility::transform(visit(ctx->triplesTemplate(0)), convertTriple);
}

// ____________________________________________________________________________________
GraphPattern Visitor::visit(Parser::GroupGraphPatternContext* ctx) {
  GraphPattern pattern;

  // The following code makes sure that the variables from outside the graph
  // pattern are NOT visible inside the graph pattern, but the variables from
  // the graph pattern are visible outside the graph pattern.
  auto visibleVariablesSoFar = std::move(visibleVariables_);
  visibleVariables_.clear();
  auto mergeVariables =
      ad_utility::makeOnDestructionDontThrowDuringStackUnwinding(
          [this, &visibleVariablesSoFar]() {
            std::swap(visibleVariables_, visibleVariablesSoFar);
            visibleVariables_.insert(visibleVariables_.end(),
                                     visibleVariablesSoFar.begin(),
                                     visibleVariablesSoFar.end());
          });
  if (ctx->subSelect()) {
    auto parsedQuerySoFar = std::exchange(parsedQuery_, ParsedQuery{});
    auto [subquery, valuesOpt] = visit(ctx->subSelect());
    pattern._graphPatterns.emplace_back(std::move(subquery));
    if (valuesOpt.has_value()) {
      pattern._graphPatterns.emplace_back(std::move(valuesOpt.value()));
    }
    parsedQuery_ = std::move(parsedQuerySoFar);
    return pattern;
  } else {
    AD_CORRECTNESS_CHECK(ctx->groupGraphPatternSub());
    auto [subOps, filters] = visit(ctx->groupGraphPatternSub());
    pattern._graphPatterns = std::move(subOps);
    for (auto& filter : filters) {
      if (auto langFilterData =
              filter.expression_.getLanguageFilterExpression();
          langFilterData.has_value()) {
        const auto& [variable, language] = langFilterData.value();
        pattern.addLanguageFilter(variable, language);
      } else {
        pattern._filters.push_back(std::move(filter));
      }
    }
    return pattern;
  }
}

Visitor::OperationsAndFilters Visitor::visit(
    Parser::GroupGraphPatternSubContext* ctx) {
  vector<GraphPatternOperation> ops;
  vector<SparqlFilter> filters;

  auto filter = [&filters](SparqlFilter filter) {
    filters.emplace_back(std::move(filter));
  };
  auto op = [&ops](GraphPatternOperation op) {
    ops.emplace_back(std::move(op));
  };

  if (ctx->triplesBlock()) {
    ops.emplace_back(visit(ctx->triplesBlock()));
  }
  for (auto& [graphPattern, triples] :
       visitVector(ctx->graphPatternNotTriplesAndMaybeTriples())) {
    std::visit(ad_utility::OverloadCallOperator{filter, op},
               std::move(graphPattern));

    // TODO<C++23>: use `optional.transform` for this pattern.
    if (!triples.has_value()) {
      continue;
    }
    if (ops.empty() || !std::holds_alternative<BasicGraphPattern>(ops.back())) {
      ops.emplace_back(BasicGraphPattern{});
    }
    std::get<BasicGraphPattern>(ops.back())
        .appendTriples(std::move(triples.value()));
  }
  return {std::move(ops), std::move(filters)};
}

Visitor::OperationOrFilterAndMaybeTriples Visitor::visit(
    Parser::GraphPatternNotTriplesAndMaybeTriplesContext* ctx) {
  return {visit(ctx->graphPatternNotTriples()),
          visitOptional(ctx->triplesBlock())};
}

// ____________________________________________________________________________________
BasicGraphPattern Visitor::visit(Parser::TriplesBlockContext* ctx) {
  auto varToPropertyPath = [](const Variable& var) {
    return PropertyPath::fromVariable(var);
  };
  auto propertyPathIdentity = [](const PropertyPath& path) { return path; };
  auto visitVarOrPath =
      [&varToPropertyPath, &propertyPathIdentity](
          const ad_utility::sparql_types::VarOrPath& varOrPath) {
        return std::visit(
            ad_utility::OverloadCallOperator{varToPropertyPath,
                                             propertyPathIdentity},
            varOrPath);
      };
  auto registerIfVariable = [this](const auto& variant) {
    if (holds_alternative<Variable>(variant)) {
      addVisibleVariable(std::get<Variable>(variant));
    }
  };
  auto convertAndRegisterTriple =
      [&visitVarOrPath, &registerIfVariable](
          const TripleWithPropertyPath& triple) -> SparqlTriple {
    registerIfVariable(triple.subject_);
    registerIfVariable(triple.predicate_);
    registerIfVariable(triple.object_);

    return {visitGraphTerm(triple.subject_), visitVarOrPath(triple.predicate_),
            visitGraphTerm(triple.object_)};
  };

  BasicGraphPattern triples = {ad_utility::transform(
      visit(ctx->triplesSameSubjectPath()), convertAndRegisterTriple)};
  if (ctx->triplesBlock()) {
    triples.appendTriples(visit(ctx->triplesBlock()));
  }
  return triples;
}

// ____________________________________________________________________________________
Visitor::OperationOrFilter Visitor::visit(
    Parser::GraphPatternNotTriplesContext* ctx) {
  return visitAlternative<std::variant<GraphPatternOperation, SparqlFilter>>(
      ctx->filterR(), ctx->optionalGraphPattern(), ctx->minusGraphPattern(),
      ctx->bind(), ctx->inlineData(), ctx->groupOrUnionGraphPattern(),
      ctx->graphGraphPattern(), ctx->serviceGraphPattern());
}

// ____________________________________________________________________________________
GraphPatternOperation Visitor::visit(Parser::OptionalGraphPatternContext* ctx) {
  auto pattern = visit(ctx->groupGraphPattern());
  return GraphPatternOperation{parsedQuery::Optional{std::move(pattern)}};
}

GraphPatternOperation Visitor::visitPathQuery(
    Parser::ServiceGraphPatternContext* ctx) {
  auto parsePathQuery = [](parsedQuery::PathQuery& pathQuery,
                           const parsedQuery::GraphPatternOperation& op) {
    if (std::holds_alternative<parsedQuery::BasicGraphPattern>(op)) {
      pathQuery.addBasicPattern(std::get<parsedQuery::BasicGraphPattern>(op));
    } else if (std::holds_alternative<parsedQuery::GroupGraphPattern>(op)) {
        pathQuery.addGraph(op);
    } else {
      throw parsedQuery::PathSearchException(
          "Unsupported element in pathSearch."
          "PathQuery may only consist of triples for configuration"
          "And a subquery specifying edges.");
    }
  };

  parsedQuery::GraphPattern graphPattern = visit(ctx->groupGraphPattern());
  parsedQuery::PathQuery pathQuery;
  for (const auto& op : graphPattern._graphPatterns) {
    parsePathQuery(pathQuery, op);
  }

  return pathQuery;
}

// Parsing for the `serviceGraphPattern` rule.
<<<<<<< HEAD
GraphPatternOperation Visitor::visit(Parser::ServiceGraphPatternContext* ctx) {
  // If SILENT is specified, report that we do not support it yet.
  //
  // TODO: Support it, it's not hard. The semantics of SILENT is that if no
  // result can be obtained from the remote endpoint, then do as if the SERVICE
  // clause would not be there = the result is the neutral element.
  if (ctx->SILENT()) {
    reportNotSupported(ctx, "SILENT modifier in SERVICE is");
  }
=======
parsedQuery::Service Visitor::visit(Parser::ServiceGraphPatternContext* ctx) {
>>>>>>> bed8b297
  // Get the IRI and if a variable is specified, report that we do not support
  // it yet.
  //
  // NOTE: According to the grammar, this should either be a `Variable` or an
  // `Iri`, but due to (not very good) technical reasons, the `visit` returns a
  // `std::variant<Variable, GraphTerm>`, where `GraphTerm` is a
  // `std::variant<Literal, BlankNode, Iri>`, hence the `AD_CONTRACT_CHECK`.
  //
  // TODO: Also support variables. The semantics is to make a connection for
  // each IRI matching the variable and take the union of the results.
  GraphTerm varOrIri = visit(ctx->varOrIri());
  if (std::holds_alternative<Variable>(varOrIri)) {
    reportNotSupported(ctx->varOrIri(), "Variable endpoint in SERVICE is");
  }
  AD_CONTRACT_CHECK(std::holds_alternative<Iri>(varOrIri));
<<<<<<< HEAD
  Iri serviceIri = std::get<Iri>(varOrIri);
  if (serviceIri.toSparql() ==
      "<https://qlever.cs.uni-freiburg.de/pathSearch/>") {
    return visitPathQuery(ctx);
  }
=======
  auto serviceIri =
      TripleComponent::Iri::fromIriref(std::get<Iri>(varOrIri).iri());
>>>>>>> bed8b297

  // Parse the body of the SERVICE query. Add the visible variables from the
  // SERVICE clause to the visible variables so far, but also remember them
  // separately (with duplicates removed) because we need them in `Service.cpp`
  // when computing the result for this operation.
  std::vector<Variable> visibleVariablesSoFar = std::move(visibleVariables_);
  parsedQuery::GraphPattern graphPattern = visit(ctx->groupGraphPattern());
  // Note: The `visit` call in the line above has filled the `visibleVariables_`
  // member with all the variables visible inside the graph pattern.
  std::vector<Variable> visibleVariablesServiceQuery =
      ad_utility::removeDuplicates(visibleVariables_);
  visibleVariables_ = std::move(visibleVariablesSoFar);
  visibleVariables_.insert(visibleVariables_.end(),
                           visibleVariablesServiceQuery.begin(),
                           visibleVariablesServiceQuery.end());
  // Create suitable `parsedQuery::Service` object and return it.
<<<<<<< HEAD
  return parsedQuery::Service{
      std::move(visibleVariablesServiceQuery), std::move(serviceIri),
      prologueString_, getOriginalInputForContext(ctx->groupGraphPattern())};
=======
  return {std::move(visibleVariablesServiceQuery), std::move(serviceIri),
          prologueString_, getOriginalInputForContext(ctx->groupGraphPattern()),
          static_cast<bool>(ctx->SILENT())};
>>>>>>> bed8b297
}

// ____________________________________________________________________________
parsedQuery::GraphPatternOperation Visitor::visit(
    const Parser::GraphGraphPatternContext* ctx) {
  reportNotSupported(ctx, "Named Graphs (FROM, GRAPH) are");
}

// Parsing for the `expression` rule.
sparqlExpression::SparqlExpression::Ptr Visitor::visit(
    Parser::ExpressionContext* ctx) {
  return visit(ctx->conditionalOrExpression());
}

// Parsing for the `whereClause` rule.
Visitor::PatternAndVisibleVariables Visitor::visit(
    Parser::WhereClauseContext* ctx) {
  // Get the variables visible in this WHERE clause separately from the visible
  // variables so far because they might not all be visible in the outer query.
  // Adding appropriately to the visible variables so far is then taken care of
  // in `visit(SubSelectContext*)`.
  std::vector<Variable> visibleVariablesSoFar = std::move(visibleVariables_);
  auto graphPatternWhereClause = visit(ctx->groupGraphPattern());
  // Using `std::exchange` as per Johannes' suggestion. I am slightly irritated
  // that this calls the move constructor AND the move assignment operator for
  // the second argument, since this is a potential performance issue (not in
  // this case though).
  auto visibleVariablesWhereClause =
      std::exchange(visibleVariables_, std::move(visibleVariablesSoFar));
  return {std::move(graphPatternWhereClause),
          std::move(visibleVariablesWhereClause)};
}

// ____________________________________________________________________________________
SolutionModifiers Visitor::visit(Parser::SolutionModifierContext* ctx) {
  SolutionModifiers modifiers;
  visitIf(&modifiers.groupByVariables_, ctx->groupClause());
  visitIf(&modifiers.havingClauses_, ctx->havingClause());
  visitIf(&modifiers.orderBy_, ctx->orderClause());
  visitIf(&modifiers.limitOffset_, ctx->limitOffsetClauses());
  return modifiers;
}

// ____________________________________________________________________________________
LimitOffsetClause Visitor::visit(Parser::LimitOffsetClausesContext* ctx) {
  LimitOffsetClause clause{};
  visitIf(&clause._limit, ctx->limitClause());
  visitIf(&clause._offset, ctx->offsetClause());
  visitIf(&clause.textLimit_, ctx->textLimitClause());
  return clause;
}

// ____________________________________________________________________________________
vector<SparqlFilter> Visitor::visit(Parser::HavingClauseContext* ctx) {
  return visitVector(ctx->havingCondition());
}

// ____________________________________________________________________________________
SparqlFilter Visitor::visit(Parser::HavingConditionContext* ctx) {
  return {visitExpressionPimpl(ctx->constraint())};
}

// ____________________________________________________________________________________
OrderClause Visitor::visit(Parser::OrderClauseContext* ctx) {
  auto orderKeys = visitVector(ctx->orderCondition());

  if (ctx->internalSortBy) {
    auto isDescending = [](const auto& variant) {
      return std::visit([](const auto& k) { return k.isDescending_; }, variant);
    };
    if (std::ranges::any_of(orderKeys, isDescending)) {
      reportError(ctx,
                  "When using the `INTERNAL SORT BY` modifier, all sorted "
                  "variables have to be ascending");
    }
    return {IsInternalSort::True, std::move(orderKeys)};
  } else {
    AD_CONTRACT_CHECK(ctx->orderBy);
    return {IsInternalSort::False, std::move(orderKeys)};
  }
}

// ____________________________________________________________________________________
vector<GroupKey> Visitor::visit(Parser::GroupClauseContext* ctx) {
  return visitVector(ctx->groupCondition());
}

// ____________________________________________________________________________________
std::optional<parsedQuery::ConstructClause> Visitor::visit(
    Parser::ConstructTemplateContext* ctx) {
  if (ctx->constructTriples()) {
    isInsideConstructTriples_ = true;
    auto cleanup =
        absl::Cleanup{[this]() { isInsideConstructTriples_ = false; }};
    return parsedQuery::ConstructClause{visit(ctx->constructTriples())};
  } else {
    return std::nullopt;
  }
}

// ____________________________________________________________________________________
RdfEscaping::NormalizedRDFString Visitor::visit(Parser::StringContext* ctx) {
  return RdfEscaping::normalizeRDFLiteral(ctx->getText());
}

// ____________________________________________________________________________________
TripleComponent::Iri Visitor::visit(Parser::IriContext* ctx) {
  string langtag =
      ctx->PREFIX_LANGTAG() ? ctx->PREFIX_LANGTAG()->getText() : "";
  return TripleComponent::Iri::fromIriref(
      langtag + visitAlternative<string>(ctx->iriref(), ctx->prefixedName()));
}

// ____________________________________________________________________________________
string Visitor::visit(Parser::IrirefContext* ctx) {
  return RdfEscaping::unescapeIriref(ctx->getText());
}

// ____________________________________________________________________________________
string Visitor::visit(Parser::PrefixedNameContext* ctx) {
  return visitAlternative<std::string>(ctx->pnameLn(), ctx->pnameNs());
}

// ____________________________________________________________________________________
string Visitor::visit(Parser::PnameLnContext* ctx) {
  string text = ctx->getText();
  auto pos = text.find(':');
  auto pnameNS = text.substr(0, pos);
  auto pnLocal = text.substr(pos + 1);
  if (!prefixMap_.contains(pnameNS)) {
    // TODO<joka921> : proper name
    reportError(ctx, "Prefix " + pnameNS +
                         " was not registered using a PREFIX declaration");
  }
  auto inner = prefixMap_[pnameNS];
  // strip the trailing ">"
  inner = inner.substr(0, inner.size() - 1);
  return inner + RdfEscaping::unescapePrefixedIri(pnLocal) + ">";
}

// ____________________________________________________________________________________
string Visitor::visit(Parser::PnameNsContext* ctx) {
  auto text = ctx->getText();
  auto prefix = text.substr(0, text.length() - 1);
  if (!prefixMap_.contains(prefix)) {
    // TODO<joka921> : proper name
    reportError(ctx, "Prefix " + prefix +
                         " was not registered using a PREFIX declaration");
  }
  return prefixMap_[prefix];
}

// ____________________________________________________________________________________
void Visitor::visit(Parser::PrologueContext* ctx) {
  visitVector(ctx->baseDecl());
  visitVector(ctx->prefixDecl());
  // Remember the whole prologue (we need this when we encounter a SERVICE
  // clause, see `visit(ServiceGraphPatternContext*)` below.
  if (ctx->getStart() && ctx->getStop()) {
    prologueString_ = getOriginalInputForContext(ctx);
  }
}

// ____________________________________________________________________________________
void Visitor::visit(const Parser::BaseDeclContext* ctx) {
  reportNotSupported(ctx, "BASE declarations are");
}

// ____________________________________________________________________________________
void Visitor::visit(Parser::PrefixDeclContext* ctx) {
  auto text = ctx->PNAME_NS()->getText();
  // Remove the ':' at the end of the PNAME_NS
  auto prefixLabel = text.substr(0, text.length() - 1);
  auto prefixIri = visit(ctx->iriref());
  prefixMap_[prefixLabel] = prefixIri;
}

// ____________________________________________________________________________________
ParsedQuery Visitor::visit(Parser::SelectQueryContext* ctx) {
  parsedQuery_._clause = visit(ctx->selectClause());
  visitVector(ctx->datasetClause());
  auto [pattern, visibleVariables] = visit(ctx->whereClause());
  parsedQuery_._rootGraphPattern = std::move(pattern);
  parsedQuery_.registerVariablesVisibleInQueryBody(visibleVariables);
  parsedQuery_.addSolutionModifiers(visit(ctx->solutionModifier()));
  return parsedQuery_;
}

// ____________________________________________________________________________________
Visitor::SubQueryAndMaybeValues Visitor::visit(Parser::SubSelectContext* ctx) {
  ParsedQuery& query = parsedQuery_;
  query._clause = visit(ctx->selectClause());
  auto [pattern, visibleVariables] = visit(ctx->whereClause());
  query._rootGraphPattern = std::move(pattern);
  query.setNumInternalVariables(numInternalVariables_);
  query.registerVariablesVisibleInQueryBody(visibleVariables);
  query.addSolutionModifiers(visit(ctx->solutionModifier()));
  numInternalVariables_ = query.getNumInternalVariables();
  auto values = visit(ctx->valuesClause());
  // Variables that are selected in this query are visible in the parent query.
  for (const auto& variable : query.selectClause().getSelectedVariables()) {
    addVisibleVariable(variable);
  }
  return {parsedQuery::Subquery{std::move(query)}, std::move(values)};
}

// ____________________________________________________________________________________
GroupKey Visitor::visit(Parser::GroupConditionContext* ctx) {
  if (ctx->var() && !ctx->expression()) {
    return Variable{ctx->var()->getText()};
  } else if (ctx->builtInCall() || ctx->functionCall()) {
    // builtInCall and functionCall are both also an Expression
    return (ctx->builtInCall() ? visitExpressionPimpl(ctx->builtInCall())
                               : visitExpressionPimpl(ctx->functionCall()));
  } else {
    AD_CORRECTNESS_CHECK(ctx->expression());
    auto expr = visitExpressionPimpl(ctx->expression());
    if (ctx->AS() && ctx->var()) {
      return Alias{std::move(expr), visit(ctx->var())};
    } else {
      return expr;
    }
  }
}

// ____________________________________________________________________________________
OrderKey Visitor::visit(Parser::OrderConditionContext* ctx) {
  auto visitExprOrderKey = [this](bool isDescending,
                                  auto* context) -> OrderKey {
    auto expr = visitExpressionPimpl(context);
    if (auto exprIsVariable = expr.getVariableOrNullopt();
        exprIsVariable.has_value()) {
      return VariableOrderKey{exprIsVariable.value(), isDescending};
    } else {
      return ExpressionOrderKey{std::move(expr), isDescending};
    }
  };

  if (ctx->var()) {
    return VariableOrderKey(visit(ctx->var()));
  } else if (ctx->constraint()) {
    return visitExprOrderKey(false, ctx->constraint());
  } else {
    AD_CORRECTNESS_CHECK(ctx->brackettedExpression());
    return visitExprOrderKey(ctx->DESC() != nullptr,
                             ctx->brackettedExpression());
  }
}

// ____________________________________________________________________________________
uint64_t Visitor::visit(Parser::LimitClauseContext* ctx) {
  return visit(ctx->integer());
}

// ____________________________________________________________________________________
uint64_t Visitor::visit(Parser::OffsetClauseContext* ctx) {
  return visit(ctx->integer());
}

// ____________________________________________________________________________________
uint64_t Visitor::visit(Parser::TextLimitClauseContext* ctx) {
  return visit(ctx->integer());
}

// ____________________________________________________________________________________
SparqlValues Visitor::visit(Parser::InlineDataOneVarContext* ctx) {
  SparqlValues values;
  values._variables.push_back(visit(ctx->var()));
  for (auto& dataBlockValue : ctx->dataBlockValue()) {
    values._values.push_back({visit(dataBlockValue)});
  }
  return values;
}

// ____________________________________________________________________________________
SparqlValues Visitor::visit(Parser::InlineDataFullContext* ctx) {
  SparqlValues values;
  values._variables = visitVector(ctx->var());
  values._values = visitVector(ctx->dataBlockSingle());
  if (std::any_of(values._values.begin(), values._values.end(),
                  [numVars = values._variables.size()](const auto& inner) {
                    return inner.size() != numVars;
                  })) {
    reportError(ctx,
                "The number of values in every data block must "
                "match the number of variables in a values clause.");
  }
  return values;
}

// ____________________________________________________________________________________
vector<TripleComponent> Visitor::visit(Parser::DataBlockSingleContext* ctx) {
  if (ctx->NIL()) {
    return {};
  }
  return visitVector(ctx->dataBlockValue());
}

// ____________________________________________________________________________________
TripleComponent Visitor::visit(Parser::DataBlockValueContext* ctx) {
  // Return a string
  if (ctx->iri()) {
    return visit(ctx->iri());
  } else if (ctx->rdfLiteral()) {
    return RdfStringParser<TurtleParser<Tokenizer>>::parseTripleObject(
        visit(ctx->rdfLiteral()));
  } else if (ctx->numericLiteral()) {
    return std::visit(
        [](auto intOrDouble) { return TripleComponent{intOrDouble}; },
        visit(ctx->numericLiteral()));
  } else if (ctx->UNDEF()) {
    return TripleComponent::UNDEF{};
  } else {
    AD_CORRECTNESS_CHECK(ctx->booleanLiteral());
    return TripleComponent{visit(ctx->booleanLiteral())};
  }
}

// ____________________________________________________________________________________
GraphPatternOperation Visitor::visit(Parser::MinusGraphPatternContext* ctx) {
  return GraphPatternOperation{
      parsedQuery::Minus{visit(ctx->groupGraphPattern())}};
}

// ____________________________________________________________________________________
namespace {
GraphPattern wrap(GraphPatternOperation op) {
  auto pattern = GraphPattern();
  pattern._graphPatterns.emplace_back(std::move(op));
  return pattern;
}
}  // namespace

// ____________________________________________________________________________________
GraphPatternOperation Visitor::visit(
    Parser::GroupOrUnionGraphPatternContext* ctx) {
  auto children = visitVector(ctx->groupGraphPattern());
  if (children.size() > 1) {
    // https://en.cppreference.com/w/cpp/algorithm/accumulate
    // a similar thing is done in QueryPlaner::uniteGraphPatterns
    auto foldOp = [](GraphPatternOperation op1, GraphPattern op2) {
      return GraphPatternOperation{
          parsedQuery::Union{wrap(std::move(op1)), std::move(op2)}};
    };
    // TODO<joka921> QLever should support Nary UNIONs directly.
    return std::accumulate(std::next(children.begin(), 2), children.end(),
                           GraphPatternOperation{parsedQuery::Union{
                               std::move(children[0]), std::move(children[1])}},
                           foldOp);
  } else {
    return GraphPatternOperation{
        parsedQuery::GroupGraphPattern{std::move(children[0])}};
  }
}

// ____________________________________________________________________________________
SparqlFilter Visitor::visit(Parser::FilterRContext* ctx) {
  // The second argument means that the expression `LANG(?var) = "language"` is
  // allowed.
  return SparqlFilter{visitExpressionPimpl(ctx->constraint(), true)};
}

// ____________________________________________________________________________________
ExpressionPtr Visitor::visit(Parser::ConstraintContext* ctx) {
  return visitAlternative<ExpressionPtr>(
      ctx->brackettedExpression(), ctx->builtInCall(), ctx->functionCall());
}

// ____________________________________________________________________________________
ExpressionPtr Visitor::visit(Parser::FunctionCallContext* ctx) {
  return processIriFunctionCall(visit(ctx->iri()), visit(ctx->argList()), ctx);
}

// ____________________________________________________________________________________
vector<Visitor::ExpressionPtr> Visitor::visit(Parser::ArgListContext* ctx) {
  // If no arguments, return empty expression vector.
  if (ctx->NIL()) {
    return std::vector<ExpressionPtr>{};
  }
  // The grammar allows an optional DISTINCT before the argument list (the
  // whole list, not the individual arguments), but we currently don't support
  // it.
  if (ctx->DISTINCT()) {
    reportNotSupported(
        ctx, "DISTINCT for the argument lists of an IRI functions is ");
  }
  // Visit the expression of each argument.
  return visitVector(ctx->expression());
}

// ____________________________________________________________________________________
std::vector<ExpressionPtr> Visitor::visit(Parser::ExpressionListContext* ctx) {
  if (ctx->NIL()) {
    return {};
  }
  return visitVector(ctx->expression());
}

// ____________________________________________________________________________________
template <typename Context>
Triples Visitor::parseTriplesConstruction(Context* ctx) {
  auto result = visit(ctx->triplesSameSubject());
  Context* subContext = [](Context* ctx) -> Context* {
    if constexpr (std::is_same_v<Context, Parser::ConstructTriplesContext>) {
      return ctx->constructTriples();
    } else if constexpr (std::is_same_v<Context,
                                        Parser::TriplesTemplateContext>) {
      return ctx->triplesTemplate();
    }
  }(ctx);
  if (subContext) {
    auto newTriples = visit(subContext);
    ad_utility::appendVector(result, std::move(newTriples));
  }
  return result;
}

// ____________________________________________________________________________________
Triples Visitor::visit(Parser::ConstructTriplesContext* ctx) {
  return parseTriplesConstruction(ctx);
}

// ____________________________________________________________________________________
Triples Visitor::visit(Parser::TriplesTemplateContext* ctx) {
  return parseTriplesConstruction(ctx);
}

// ____________________________________________________________________________________
Triples Visitor::visit(Parser::TriplesSameSubjectContext* ctx) {
  Triples triples;
  if (ctx->varOrTerm()) {
    GraphTerm subject = visit(ctx->varOrTerm());
    AD_CONTRACT_CHECK(ctx->propertyListNotEmpty());
    auto propertyList = visit(ctx->propertyListNotEmpty());
    for (auto& tuple : propertyList.first) {
      triples.push_back({subject, std::move(tuple[0]), std::move(tuple[1])});
    }
    ad_utility::appendVector(triples, std::move(propertyList.second));
  } else {
    AD_CORRECTNESS_CHECK(ctx->triplesNode());
    auto tripleNodes = visit(ctx->triplesNode());
    ad_utility::appendVector(triples, std::move(tripleNodes.second));
    AD_CONTRACT_CHECK(ctx->propertyList());
    auto propertyList = visit(ctx->propertyList());
    for (auto& tuple : propertyList.first) {
      triples.push_back(
          {tripleNodes.first, std::move(tuple[0]), std::move(tuple[1])});
    }
    ad_utility::appendVector(triples, std::move(propertyList.second));
  }
  return triples;
}

// ____________________________________________________________________________________
PredicateObjectPairsAndTriples Visitor::visit(
    Parser::PropertyListContext* ctx) {
  return ctx->propertyListNotEmpty() ? visit(ctx->propertyListNotEmpty())
                                     : PredicateObjectPairsAndTriples{
                                           PredicateObjectPairs{}, Triples{}};
}

// ____________________________________________________________________________________
PredicateObjectPairsAndTriples Visitor::visit(
    Parser::PropertyListNotEmptyContext* ctx) {
  PredicateObjectPairs triplesWithoutSubject;
  Triples additionalTriples;
  auto verbs = ctx->verb();
  auto objectLists = ctx->objectList();
  for (size_t i = 0; i < verbs.size(); i++) {
    // TODO use zip-style approach once C++ supports ranges
    auto objectList = visit(objectLists.at(i));
    auto verb = visit(verbs.at(i));
    for (auto& object : objectList.first) {
      triplesWithoutSubject.push_back({verb, std::move(object)});
    }
    ad_utility::appendVector(additionalTriples, std::move(objectList.second));
  }
  return {std::move(triplesWithoutSubject), std::move(additionalTriples)};
}

// ____________________________________________________________________________________
GraphTerm Visitor::visit(Parser::VerbContext* ctx) {
  if (ctx->varOrIri()) {
    return visit(ctx->varOrIri());
  } else {
    // Special keyword 'a'
    AD_CORRECTNESS_CHECK(ctx->getText() == "a");
    return GraphTerm{Iri{"<http://www.w3.org/1999/02/22-rdf-syntax-ns#type>"}};
  }
}

// ____________________________________________________________________________________
ObjectsAndTriples Visitor::visit(Parser::ObjectListContext* ctx) {
  Objects objects;
  Triples additionalTriples;
  auto objectContexts = ctx->objectR();
  for (auto& objectContext : objectContexts) {
    auto graphNode = visit(objectContext);
    ad_utility::appendVector(additionalTriples, std::move(graphNode.second));
    objects.push_back(std::move(graphNode.first));
  }
  return {std::move(objects), std::move(additionalTriples)};
}

// ____________________________________________________________________________________
SubjectOrObjectAndTriples Visitor::visit(Parser::ObjectRContext* ctx) {
  return visit(ctx->graphNode());
}

// ____________________________________________________________________________________
void Visitor::setMatchingWordAndScoreVisibleIfPresent(
    // If a triple `?var ql:contains-word "words"` or `?var ql:contains-entity
    // <entity>` is contained in the query, then the variable
    // `?ql_textscore_var` is implicitly created and visible in the query body.
    // Similarly, if a triple `?var ql:contains-word "words"` is contained in
    // the query, then the variable `ql_matchingword_var` is implicitly created
    // and visible in the query body.
    auto* ctx, const TripleWithPropertyPath& triple) {
  const auto& [subject, predicate, object] = triple;

  auto* var = std::get_if<Variable>(&subject);
  auto* propertyPath = std::get_if<PropertyPath>(&predicate);

  if (!var || !propertyPath) {
    return;
  }

  if (propertyPath->asString() == CONTAINS_WORD_PREDICATE) {
    string name = object.toSparql();
    if (!((name.starts_with('"') && name.ends_with('"')) ||
          (name.starts_with('\'') && name.ends_with('\'')))) {
      reportError(ctx,
                  "ql:contains-word has to be followed by a string in quotes");
    }
    for (std::string_view s : std::vector<std::string>(
             absl::StrSplit(name.substr(1, name.size() - 2), ' '))) {
      if (!s.ends_with('*')) {
        continue;
      }
      addVisibleVariable(var->getMatchingWordVariable(
          ad_utility::utf8ToLower(s.substr(0, s.size() - 1))));
    }
  } else if (propertyPath->asString() == CONTAINS_ENTITY_PREDICATE) {
    if (const auto* entVar = std::get_if<Variable>(&object)) {
      addVisibleVariable(var->getScoreVariable(*entVar));
    } else {
      addVisibleVariable(var->getScoreVariable(object.toSparql()));
    }
  }
}

// ___________________________________________________________________________
vector<TripleWithPropertyPath> Visitor::visit(
    Parser::TriplesSameSubjectPathContext* ctx) {
  /*
  // If a triple `?var ql:contains-word "words"` or `?var ql:contains-entity
  // <entity>` is contained in the query, then the variable `?ql_textscore_var`
  // is implicitly created and visible in the query body.
  // Similarly if a triple `?var ql:contains-word "words"` is contained in the
  // query, then the variable `ql_matchingword_var` is implicitly created and
  // visible in the query body.
  auto setMatchingWordAndScoreVisibleIfPresent =
      [this, ctx](GraphTerm& subject, VarOrPath& predicate, GraphTerm& object) {
        auto* var = std::get_if<Variable>(&subject);
        auto* propertyPath = std::get_if<PropertyPath>(&predicate);

        if (!var || !propertyPath) {
          return;
        }

        if (propertyPath->asString() == CONTAINS_WORD_PREDICATE) {
          string name = object.toSparql();
          if (!((name.starts_with('"') && name.ends_with('"')) ||
                (name.starts_with('\'') && name.ends_with('\'')))) {
            reportError(
                ctx,
                "ql:contains-word has to be followed by a string in quotes");
          }
          for (std::string_view s : std::vector<std::string>(
                   absl::StrSplit(name.substr(1, name.size() - 2), ' '))) {
            if (!s.ends_with('*')) {
              continue;
            }
            addVisibleVariable(var->getMatchingWordVariable(
                ad_utility::utf8ToLower(s.substr(0, s.size() - 1))));
          }
        } else if (propertyPath->asString() == CONTAINS_ENTITY_PREDICATE) {
          if (const auto* entVar = std::get_if<Variable>(&object)) {
            addVisibleVariable(var->getScoreVariable(*entVar));
          } else {
            addVisibleVariable(var->getScoreVariable(object.toSparql()));
          }
        }
      };
      */

  // Assemble the final result from a set of given `triples` and possibly empty
  // `additionalTriples`, the given `subject` and the given pairs of
  // `[predicate, object]`
  using TripleVec = std::vector<TripleWithPropertyPath>;
  auto assembleResult = [this, ctx](TripleVec triples, GraphTerm subject,
                                    PathObjectPairs predicateObjectPairs,
                                    TripleVec additionalTriples) {
    for (auto&& [predicate, object] : std::move(predicateObjectPairs)) {
      triples.emplace_back(subject, std::move(predicate), std::move(object));
    }
    std::ranges::copy(additionalTriples, std::back_inserter(triples));
    for (const auto& triple : triples) {
      setMatchingWordAndScoreVisibleIfPresent(ctx, triple);
    }
    return triples;
  };
  if (ctx->varOrTerm()) {
    auto subject = visit(ctx->varOrTerm());
    auto [tuples, triples] = visit(ctx->propertyListPathNotEmpty());
    return assembleResult(std::move(triples), std::move(subject),
                          std::move(tuples), {});
  } else {
    AD_CORRECTNESS_CHECK(ctx->triplesNodePath());
    auto [subject, result] = visit(ctx->triplesNodePath());
    auto additionalTriples = visit(ctx->propertyListPath());
    if (additionalTriples.has_value()) {
      auto& [tuples, triples] = additionalTriples.value();
      return assembleResult(std::move(result), std::move(subject),
                            std::move(tuples), std::move(triples));
    } else {
      return assembleResult(std::move(result), std::move(subject), {}, {});
    }
  }
}

// ___________________________________________________________________________
std::optional<PathObjectPairsAndTriples> Visitor::visit(
    Parser::PropertyListPathContext* ctx) {
  return visitOptional(ctx->propertyListPathNotEmpty());
}

// ___________________________________________________________________________
PathObjectPairsAndTriples Visitor::visit(
    Parser::PropertyListPathNotEmptyContext* ctx) {
  PathObjectPairsAndTriples result = visit(ctx->tupleWithPath());
  auto& [pairs, triples] = result;
  vector<PathObjectPairsAndTriples> pairsAndTriples =
      visitVector(ctx->tupleWithoutPath());
  for (auto& [newPairs, newTriples] : pairsAndTriples) {
    std::ranges::move(newPairs, std::back_inserter(pairs));
    std::ranges::move(newTriples, std::back_inserter(triples));
  }
  return result;
}

// ____________________________________________________________________________________
PropertyPath Visitor::visit(Parser::VerbPathContext* ctx) {
  PropertyPath p = visit(ctx->path());
  // TODO move computeCanBeNull into PropertyPath constructor.
  p.computeCanBeNull();
  return p;
}

// ____________________________________________________________________________________
Variable Visitor::visit(Parser::VerbSimpleContext* ctx) {
  return visit(ctx->var());
}

// ____________________________________________________________________________________
PathObjectPairsAndTriples Visitor::visit(Parser::TupleWithoutPathContext* ctx) {
  VarOrPath predicate = visit(ctx->verbPathOrSimple());
  ObjectsAndTriples objectList = visit(ctx->objectList());
  auto predicateObjectPairs = joinPredicateAndObject(predicate, objectList);
  std::vector<TripleWithPropertyPath> triples;
  auto toVarOrPath = [](GraphTerm term) -> VarOrPath {
    if (std::holds_alternative<Variable>(term)) {
      return std::get<Variable>(term);
    } else {
      return PropertyPath::fromIri(term.toSparql());
    }
  };
  for (auto& triple : objectList.second) {
    triples.emplace_back(triple[0], toVarOrPath(triple[1]), triple[2]);
  }
  return {std::move(predicateObjectPairs), std::move(triples)};
}

// ____________________________________________________________________________________
PathObjectPairsAndTriples Visitor::visit(Parser::TupleWithPathContext* ctx) {
  VarOrPath predicate = visit(ctx->verbPathOrSimple());
  ObjectsAndPathTriples objectList = visit(ctx->objectListPath());
  auto predicateObjectPairs = joinPredicateAndObject(predicate, objectList);
  return {predicateObjectPairs, std::move(objectList.second)};
}

// ____________________________________________________________________________________
VarOrPath Visitor::visit(Parser::VerbPathOrSimpleContext* ctx) {
  return visitAlternative<ad_utility::sparql_types::VarOrPath>(
      ctx->verbPath(), ctx->verbSimple());
}

// ___________________________________________________________________________
ObjectsAndPathTriples Visitor::visit(Parser::ObjectListPathContext* ctx) {
  auto objectAndTriplesVec = visitVector(ctx->objectPath());
  // First collect all the objects.
  std::vector<GraphTerm> objects;
  std::ranges::copy(
      objectAndTriplesVec | std::views::transform(ad_utility::first),
      std::back_inserter(objects));

  // Collect all the triples. Node: `views::join` flattens the input.
  std::vector<TripleWithPropertyPath> triples;
  std::ranges::copy(objectAndTriplesVec |
                        std::views::transform(ad_utility::second) |
                        std::views::join,
                    std::back_inserter(triples));
  return {std::move(objects), std::move(triples)};
}

// ____________________________________________________________________________________
SubjectOrObjectAndPathTriples Visitor::visit(Parser::ObjectPathContext* ctx) {
  return visit(ctx->graphNodePath());
}

// ____________________________________________________________________________________
PropertyPath Visitor::visit(Parser::PathContext* ctx) {
  return visit(ctx->pathAlternative());
}

// ____________________________________________________________________________________
PropertyPath Visitor::visit(Parser::PathAlternativeContext* ctx) {
  return PropertyPath::makeAlternative(visitVector(ctx->pathSequence()));
}

// ____________________________________________________________________________________
PropertyPath Visitor::visit(Parser::PathSequenceContext* ctx) {
  return PropertyPath::makeSequence(visitVector(ctx->pathEltOrInverse()));
}

// ____________________________________________________________________________________
PropertyPath Visitor::visit(Parser::PathEltContext* ctx) {
  PropertyPath p = visit(ctx->pathPrimary());

  if (ctx->pathMod()) {
    std::string modifier = ctx->pathMod()->getText();
    p = PropertyPath::makeModified(p, modifier);
  }
  return p;
}

// ____________________________________________________________________________________
PropertyPath Visitor::visit(Parser::PathEltOrInverseContext* ctx) {
  PropertyPath p = visit(ctx->pathElt());

  if (ctx->negationOperator) {
    p = PropertyPath::makeInverse(std::move(p));
  }

  return p;
}

// ____________________________________________________________________________________
void Visitor::visit(Parser::PathModContext*) {
  // This rule is only used by the `PathElt` rule which should have handled the
  // content of this rule.
  AD_FAIL();
}

// ____________________________________________________________________________________
PropertyPath Visitor::visit(Parser::PathPrimaryContext* ctx) {
  // TODO: implement a strong Iri type, s.t. the ctx->iri() case can become a
  //  simple `return visit(...)`. Then the three cases which are not the
  //  `special a` case can be merged into a `visitAlternative(...)`.
  if (ctx->iri()) {
    return PropertyPath::fromIri(
        std::string{visit(ctx->iri()).toStringRepresentation()});
  } else if (ctx->path()) {
    return visit(ctx->path());
  } else if (ctx->pathNegatedPropertySet()) {
    return visit(ctx->pathNegatedPropertySet());
  } else {
    AD_CORRECTNESS_CHECK(ctx->getText() == "a");
    // Special keyword 'a'
    return PropertyPath::fromIri(
        "<http://www.w3.org/1999/02/22-rdf-syntax-ns#type>");
  }
}

// ____________________________________________________________________________________
PropertyPath Visitor::visit(const Parser::PathNegatedPropertySetContext* ctx) {
  reportNotSupported(ctx, "\"!\" inside a property path is ");
}

// ____________________________________________________________________________________
PropertyPath Visitor::visit(Parser::PathOneInPropertySetContext*) {
  // This rule is only used by the `PathNegatedPropertySet` rule which also is
  // not supported and should already have thrown an exception.
  AD_FAIL();
}

// ____________________________________________________________________________________
uint64_t Visitor::visit(Parser::IntegerContext* ctx) {
  try {
    // unsigned long long int might be larger than 8 bytes as per the standard.
    // If that were the case this could lead to overflows.
    // TODO<joka921> Use `std::from_chars` but first check for the compiler
    //  support.
    static_assert(sizeof(unsigned long long int) == sizeof(uint64_t));
    return std::stoull(ctx->getText());
  } catch (const std::out_of_range&) {
    reportNotSupported(ctx, "Integer " + ctx->getText() +
                                " does not fit into 64 bits. This is ");
  }
}

// ____________________________________________________________________________________
SubjectOrObjectAndTriples Visitor::visit(Parser::TriplesNodeContext* ctx) {
  return visitAlternative<SubjectOrObjectAndTriples>(
      ctx->collection(), ctx->blankNodePropertyList());
}

// ____________________________________________________________________________________
SubjectOrObjectAndTriples Visitor::visit(
    Parser::BlankNodePropertyListContext* ctx) {
  GraphTerm term = [this]() -> GraphTerm {
    if (isInsideConstructTriples_) {
      return GraphTerm{newBlankNode()};
    } else {
      return parsedQuery_.getNewInternalVariable();
    }
  }();
  Triples triples;
  auto propertyList = visit(ctx->propertyListNotEmpty());
  for (auto& [predicate, object] : propertyList.first) {
    triples.push_back({term, std::move(predicate), std::move(object)});
  }
  ad_utility::appendVector(triples, std::move(propertyList.second));
  return {std::move(term), std::move(triples)};
}

// ____________________________________________________________________________________
SubjectOrObjectAndPathTriples Visitor::visit(
    Parser::TriplesNodePathContext* ctx) {
  return visitAlternative<SubjectOrObjectAndPathTriples>(
      ctx->blankNodePropertyListPath(), ctx->collectionPath());
}

// ____________________________________________________________________________________
SubjectOrObjectAndPathTriples Visitor::visit(
    Parser::BlankNodePropertyListPathContext* ctx) {
  auto subject = parsedQuery_.getNewInternalVariable();
  auto [predicateObjects, triples] = visit(ctx->propertyListPathNotEmpty());
  for (auto& [predicate, object] : predicateObjects) {
    triples.emplace_back(subject, std::move(predicate), std::move(object));
  }
  return {std::move(subject), triples};
}

// ____________________________________________________________________________________
SubjectOrObjectAndTriples Visitor::visit(Parser::CollectionContext* ctx) {
  Triples triples;
  GraphTerm nextTerm{Iri{"<http://www.w3.org/1999/02/22-rdf-syntax-ns#nil>"}};
  auto nodes = ctx->graphNode();
  for (auto context : Reversed{nodes}) {
    GraphTerm currentTerm{newBlankNode()};
    auto graphNode = visit(context);

    triples.push_back(
        {currentTerm,
         GraphTerm{Iri{"<http://www.w3.org/1999/02/22-rdf-syntax-ns#first>"}},
         std::move(graphNode.first)});
    triples.push_back(
        {currentTerm,
         GraphTerm{Iri{"<http://www.w3.org/1999/02/22-rdf-syntax-ns#rest>"}},
         std::move(nextTerm)});
    nextTerm = std::move(currentTerm);

    ad_utility::appendVector(triples, std::move(graphNode.second));
  }
  return {std::move(nextTerm), std::move(triples)};
}

// ____________________________________________________________________________________
SubjectOrObjectAndPathTriples Visitor::visit(
    Parser::CollectionPathContext* ctx) {
  throwCollectionsNotSupported(ctx);
}

// ____________________________________________________________________________________
SubjectOrObjectAndTriples Visitor::visit(Parser::GraphNodeContext* ctx) {
  if (ctx->varOrTerm()) {
    return {visit(ctx->varOrTerm()), Triples{}};
  } else {
    AD_CORRECTNESS_CHECK(ctx->triplesNode());
    return visit(ctx->triplesNode());
  }
}

// ____________________________________________________________________________________
SubjectOrObjectAndPathTriples Visitor::visit(
    Parser::GraphNodePathContext* ctx) {
  if (ctx->varOrTerm()) {
    return {visit(ctx->varOrTerm()), {}};
  } else {
    AD_CORRECTNESS_CHECK(ctx->triplesNodePath());
    return visit(ctx->triplesNodePath());
  }
}

// ____________________________________________________________________________________
GraphTerm Visitor::visit(Parser::VarOrTermContext* ctx) {
  return visitAlternative<GraphTerm>(ctx->var(), ctx->graphTerm());
}

// ____________________________________________________________________________________
GraphTerm Visitor::visit(Parser::VarOrIriContext* ctx) {
  if (ctx->var()) {
    return visit(ctx->var());
  } else {
    AD_CORRECTNESS_CHECK(ctx->iri());
    // TODO<qup42> If `visit` returns an `Iri` and `GraphTerm` can be
    // constructed from an `Iri`, this whole function becomes
    // `visitAlternative`.
    // TODO<joka921> If we unify the two IRI and Literal types (the ones from
    // the parser and from the `TripleComponent`, then this becomes much
    // simpler.
    return GraphTerm{
        Iri{std::string{visit(ctx->iri()).toStringRepresentation()}}};
  }
}

// ____________________________________________________________________________________
GraphTerm Visitor::visit(Parser::GraphTermContext* ctx) {
  if (ctx->blankNode()) {
    return visit(ctx->blankNode());
  } else if (ctx->iri()) {
    // TODO<joka921> Unify.
    return Iri{std::string{visit(ctx->iri()).toStringRepresentation()}};
  } else if (ctx->NIL()) {
    return Iri{"<http://www.w3.org/1999/02/22-rdf-syntax-ns#nil>"};
  } else {
    return visitAlternative<Literal>(ctx->numericLiteral(),
                                     ctx->booleanLiteral(), ctx->rdfLiteral());
  }
}

// ____________________________________________________________________________________
ExpressionPtr Visitor::visit(Parser::ConditionalOrExpressionContext* ctx) {
  auto childContexts = ctx->conditionalAndExpression();
  auto children = visitVector(ctx->conditionalAndExpression());
  AD_CONTRACT_CHECK(!children.empty());
  auto result = std::move(children.front());
  std::for_each(children.begin() + 1, children.end(),
                [&result](ExpressionPtr& ptr) {
                  result = sparqlExpression::makeOrExpression(std::move(result),
                                                              std::move(ptr));
                });
  result->descriptor() = ctx->getText();
  return result;
}

// ____________________________________________________________________________________
ExpressionPtr Visitor::visit(Parser::ConditionalAndExpressionContext* ctx) {
  auto children = visitVector(ctx->valueLogical());
  AD_CONTRACT_CHECK(!children.empty());
  auto result = std::move(children.front());
  std::for_each(children.begin() + 1, children.end(),
                [&result](ExpressionPtr& ptr) {
                  result = sparqlExpression::makeAndExpression(
                      std::move(result), std::move(ptr));
                });
  result->descriptor() = ctx->getText();
  return result;
}

// ____________________________________________________________________________________
ExpressionPtr Visitor::visit(Parser::ValueLogicalContext* ctx) {
  return visit(ctx->relationalExpression());
}

// ___________________________________________________________________________
ExpressionPtr Visitor::visit(Parser::RelationalExpressionContext* ctx) {
  auto children = visitVector(ctx->numericExpression());

  if (ctx->expressionList()) {
    auto lhs = visitVector(ctx->numericExpression());
    AD_CORRECTNESS_CHECK(lhs.size() == 1);
    auto expressions = visit(ctx->expressionList());
    auto inExpression = std::make_unique<InExpression>(std::move(lhs.at(0)),
                                                       std::move(expressions));
    if (ctx->notToken) {
      return makeUnaryNegateExpression(std::move(inExpression));
    } else {
      return inExpression;
    }
  }
  AD_CONTRACT_CHECK(children.size() == 1 || children.size() == 2);
  if (children.size() == 1) {
    return std::move(children[0]);
  }

  auto make = [&]<typename Expr>() {
    return createExpression<Expr>(std::move(children[0]),
                                  std::move(children[1]));
  };
  std::string relation = ctx->children[1]->getText();
  if (relation == "=") {
    return make.operator()<EqualExpression>();
  } else if (relation == "!=") {
    return make.operator()<NotEqualExpression>();
  } else if (relation == "<") {
    return make.operator()<LessThanExpression>();
  } else if (relation == ">") {
    return make.operator()<GreaterThanExpression>();
  } else if (relation == "<=") {
    return make.operator()<LessEqualExpression>();
  } else {
    AD_CORRECTNESS_CHECK(relation == ">=");
    return make.operator()<GreaterEqualExpression>();
  }
}

// ____________________________________________________________________________________
ExpressionPtr Visitor::visit(Parser::NumericExpressionContext* ctx) {
  return visit(ctx->additiveExpression());
}

// ____________________________________________________________________________________
ExpressionPtr Visitor::visit(Parser::AdditiveExpressionContext* ctx) {
  auto result = visit(ctx->multiplicativeExpression());

  for (OperatorAndExpression& signAndExpression :
       visitVector(ctx->multiplicativeExpressionWithSign())) {
    switch (signAndExpression.operator_) {
      case Operator::Plus:
        result = sparqlExpression::makeAddExpression(
            std::move(result), std::move(signAndExpression.expression_));
        break;
      case Operator::Minus:
        result = sparqlExpression::makeSubtractExpression(
            std::move(result), std::move(signAndExpression.expression_));
        break;
      default:
        AD_FAIL();
    }
  }
  return result;
}

// ____________________________________________________________________________________
Visitor::OperatorAndExpression Visitor::visit(
    Parser::MultiplicativeExpressionWithSignContext* ctx) {
  return visitAlternative<OperatorAndExpression>(
      ctx->plusSubexpression(), ctx->minusSubexpression(),
      ctx->multiplicativeExpressionWithLeadingSignButNoSpace());
}

// ____________________________________________________________________________________
Visitor::OperatorAndExpression Visitor::visit(
    Parser::PlusSubexpressionContext* ctx) {
  return {Operator::Plus, visit(ctx->multiplicativeExpression())};
}

// ____________________________________________________________________________________
Visitor::OperatorAndExpression Visitor::visit(
    Parser::MinusSubexpressionContext* ctx) {
  return {Operator::Minus, visit(ctx->multiplicativeExpression())};
}

// ____________________________________________________________________________________
Visitor::OperatorAndExpression Visitor::visit(
    Parser::MultiplicativeExpressionWithLeadingSignButNoSpaceContext* ctx) {
  Operator op =
      ctx->numericLiteralPositive() ? Operator::Plus : Operator::Minus;

  // Helper function that inverts a number if  the leading sign of this
  // expression is `-`
  auto invertIfNecessary = [ctx](auto number) {
    return ctx->numericLiteralPositive() ? number : -number;
  };

  // Create the initial expression from a double literal
  auto createFromDouble = [&](double d) -> ExpressionPtr {
    return std::make_unique<sparqlExpression::IdExpression>(
        Id::makeFromDouble(invertIfNecessary(d)));
  };
  auto createFromInt = [&](int64_t i) -> ExpressionPtr {
    return std::make_unique<sparqlExpression::IdExpression>(
        Id::makeFromInt(invertIfNecessary(i)));
  };

  auto literalAsVariant = visitAlternative<IntOrDouble>(
      ctx->numericLiteralPositive(), ctx->numericLiteralNegative());

  auto expression = std::visit(
      ad_utility::OverloadCallOperator{createFromInt, createFromDouble},
      literalAsVariant);

  for (OperatorAndExpression& opAndExp :
       visitVector(ctx->multiplyOrDivideExpression())) {
    switch (opAndExp.operator_) {
      case Operator::Multiply:
        expression = sparqlExpression::makeMultiplyExpression(
            std::move(expression), std::move(opAndExp.expression_));
        break;
      case Operator::Divide:
        expression = sparqlExpression::makeDivideExpression(
            std::move(expression), std::move(opAndExp.expression_));
        break;
      default:
        AD_FAIL();
    }
  }
  return {op, std::move(expression)};
}

// ____________________________________________________________________________________
ExpressionPtr Visitor::visit(Parser::MultiplicativeExpressionContext* ctx) {
  auto result = visit(ctx->unaryExpression());

  for (OperatorAndExpression& opAndExp :
       visitVector(ctx->multiplyOrDivideExpression())) {
    switch (opAndExp.operator_) {
      case Operator::Multiply:
        result = sparqlExpression::makeMultiplyExpression(
            std::move(result), std::move(opAndExp.expression_));
        break;
      case Operator::Divide:
        result = sparqlExpression::makeDivideExpression(
            std::move(result), std::move(opAndExp.expression_));
        break;
      default:
        AD_FAIL();
    }
  }
  return result;
}

// ____________________________________________________________________________________
Visitor::OperatorAndExpression Visitor::visit(
    Parser::MultiplyOrDivideExpressionContext* ctx) {
  return visitAlternative<OperatorAndExpression>(ctx->multiplyExpression(),
                                                 ctx->divideExpression());
}

// ____________________________________________________________________________________
Visitor::OperatorAndExpression Visitor::visit(
    Parser::MultiplyExpressionContext* ctx) {
  return {Operator::Multiply, visit(ctx->unaryExpression())};
}

// ____________________________________________________________________________________
Visitor::OperatorAndExpression Visitor::visit(
    Parser::DivideExpressionContext* ctx) {
  return {Operator::Divide, visit(ctx->unaryExpression())};
}

// ____________________________________________________________________________________
ExpressionPtr Visitor::visit(Parser::UnaryExpressionContext* ctx) {
  auto child = visit(ctx->primaryExpression());
  if (ctx->children[0]->getText() == "-") {
    return sparqlExpression::makeUnaryMinusExpression(std::move(child));
  } else if (ctx->children[0]->getText() == "!") {
    return sparqlExpression::makeUnaryNegateExpression(std::move(child));
  } else {
    // no sign or an explicit '+'
    return child;
  }
}

// ____________________________________________________________________________________
ExpressionPtr Visitor::visit(Parser::PrimaryExpressionContext* ctx) {
  using std::make_unique;
  using namespace sparqlExpression;

  if (ctx->rdfLiteral()) {
    auto tripleComponent =
        RdfStringParser<TurtleParser<TokenizerCtre>>::parseTripleObject(
            visit(ctx->rdfLiteral()));
    AD_CORRECTNESS_CHECK(!tripleComponent.isIri() &&
                         !tripleComponent.isString());
    if (tripleComponent.isLiteral()) {
      return make_unique<StringLiteralExpression>(tripleComponent.getLiteral());
    } else {
      return make_unique<IdExpression>(
          tripleComponent.toValueIdIfNotString().value());
    }
  } else if (ctx->numericLiteral()) {
    auto integralWrapper = [](int64_t x) {
      return ExpressionPtr{make_unique<IdExpression>(Id::makeFromInt(x))};
    };
    auto doubleWrapper = [](double x) {
      return ExpressionPtr{make_unique<IdExpression>(Id::makeFromDouble(x))};
    };
    return std::visit(
        ad_utility::OverloadCallOperator{integralWrapper, doubleWrapper},
        visit(ctx->numericLiteral()));
  } else if (ctx->booleanLiteral()) {
    return make_unique<IdExpression>(
        Id::makeFromBool(visit(ctx->booleanLiteral())));
  } else if (ctx->var()) {
    return make_unique<VariableExpression>(visit(ctx->var()));
  } else {
    return visitAlternative<ExpressionPtr>(
        ctx->builtInCall(), ctx->iriOrFunction(), ctx->brackettedExpression());
  }
}

// ____________________________________________________________________________________
ExpressionPtr Visitor::visit(Parser::BrackettedExpressionContext* ctx) {
  return visit(ctx->expression());
}

// ____________________________________________________________________________________
ExpressionPtr Visitor::visit([[maybe_unused]] Parser::BuiltInCallContext* ctx) {
  if (ctx->aggregate()) {
    return visit(ctx->aggregate());
  } else if (ctx->regexExpression()) {
    return visit(ctx->regexExpression());
  } else if (ctx->langExpression()) {
    return visit(ctx->langExpression());
  } else if (ctx->substringExpression()) {
    return visit(ctx->substringExpression());
  } else if (ctx->strReplaceExpression()) {
    return visit(ctx->strReplaceExpression());
  }
  // Get the function name and the arguments. Note that we do not have to check
  // the number of arguments like for `processIriFunctionCall`, since the number
  // of arguments is fixed by the grammar and we wouldn't even get here if the
  // number were wrong. Hence only the `AD_CONTRACT_CHECK`s.
  AD_CONTRACT_CHECK(!ctx->children.empty());
  auto functionName = ad_utility::getLowercase(ctx->children[0]->getText());
  auto argList = visitVector(ctx->expression());
  using namespace sparqlExpression;
  // Create the expression using the matching factory function from
  // `NaryExpression.h`.
  auto createUnary = [&argList]<typename Function>(Function function)
      requires std::is_invocable_r_v<ExpressionPtr, Function, ExpressionPtr> {
    AD_CORRECTNESS_CHECK(argList.size() == 1, argList.size());
    return function(std::move(argList[0]));
  };
  auto createBinary = [&argList]<typename Function>(Function function)
      requires std::is_invocable_r_v<ExpressionPtr, Function, ExpressionPtr,
                                     ExpressionPtr> {
    AD_CORRECTNESS_CHECK(argList.size() == 2);
    return function(std::move(argList[0]), std::move(argList[1]));
  };
  auto createTernary = [&argList]<typename Function>(Function function)
      requires std::is_invocable_r_v<ExpressionPtr, Function, ExpressionPtr,
                                     ExpressionPtr, ExpressionPtr> {
    AD_CORRECTNESS_CHECK(argList.size() == 3);
    return function(std::move(argList[0]), std::move(argList[1]),
                    std::move(argList[2]));
  };
  if (functionName == "str") {
    return createUnary(&makeStrExpression);
  } else if (functionName == "iri" || functionName == "uri") {
    return createUnary(&makeIriOrUriExpression);
  } else if (functionName == "strlang") {
    return createBinary(&makeStrLangTagExpression);
  } else if (functionName == "strdt") {
    return createBinary(&makeStrIriDtExpression);
  } else if (functionName == "strlen") {
    return createUnary(&makeStrlenExpression);
  } else if (functionName == "strbefore") {
    return createBinary(&makeStrBeforeExpression);
  } else if (functionName == "strafter") {
    return createBinary(&makeStrAfterExpression);
  } else if (functionName == "contains") {
    return createBinary(&makeContainsExpression);
  } else if (functionName == "strends") {
    return createBinary(&makeStrEndsExpression);
  } else if (functionName == "strstarts") {
    return createBinary(&makeStrStartsExpression);
  } else if (functionName == "ucase") {
    return createUnary(&makeUppercaseExpression);
  } else if (functionName == "lcase") {
    return createUnary(&makeLowercaseExpression);
  } else if (functionName == "year") {
    return createUnary(&makeYearExpression);
  } else if (functionName == "month") {
    return createUnary(&makeMonthExpression);
  } else if (functionName == "day") {
    return createUnary(&makeDayExpression);
  } else if (functionName == "tz") {
    return createUnary(&makeTimezoneStrExpression);
  } else if (functionName == "timezone") {
    return createUnary(&makeTimezoneExpression);
  } else if (functionName == "now") {
    AD_CONTRACT_CHECK(argList.empty());
    return std::make_unique<NowDatetimeExpression>(startTime_);
  } else if (functionName == "hours") {
    return createUnary(&makeHoursExpression);
  } else if (functionName == "minutes") {
    return createUnary(&makeMinutesExpression);
  } else if (functionName == "seconds") {
    return createUnary(&makeSecondsExpression);
  } else if (functionName == "md5") {
    return createUnary(&makeMD5Expression);
  } else if (functionName == "sha1") {
    return createUnary(&makeSHA1Expression);
  } else if (functionName == "sha256") {
    return createUnary(&makeSHA256Expression);
  } else if (functionName == "sha384") {
    return createUnary(&makeSHA384Expression);
  } else if (functionName == "sha512") {
    return createUnary(&makeSHA512Expression);
  } else if (functionName == "rand") {
    AD_CONTRACT_CHECK(argList.empty());
    return std::make_unique<RandomExpression>();
  } else if (functionName == "uuid") {
    AD_CONTRACT_CHECK(argList.empty());
    return std::make_unique<UuidExpression>();
  } else if (functionName == "struuid") {
    AD_CONTRACT_CHECK(argList.empty());
    return std::make_unique<StrUuidExpression>();
  } else if (functionName == "ceil") {
    return createUnary(&makeCeilExpression);
  } else if (functionName == "abs") {
    return createUnary(&makeAbsExpression);
  } else if (functionName == "round") {
    return createUnary(&makeRoundExpression);
  } else if (functionName == "floor") {
    return createUnary(&makeFloorExpression);
  } else if (functionName == "if") {
    return createTernary(&makeIfExpression);
  } else if (functionName == "coalesce") {
    AD_CORRECTNESS_CHECK(ctx->expressionList());
    return makeCoalesceExpression(visit(ctx->expressionList()));
  } else if (functionName == "encode_for_uri") {
    return createUnary(&makeEncodeForUriExpression);
  } else if (functionName == "concat") {
    AD_CORRECTNESS_CHECK(ctx->expressionList());
    return makeConcatExpression(visit(ctx->expressionList()));
  } else if (functionName == "isiri" || functionName == "isuri") {
    return createUnary(&makeIsIriExpression);
  } else if (functionName == "isblank") {
    return createUnary(&makeIsBlankExpression);
  } else if (functionName == "isliteral") {
    return createUnary(&makeIsLiteralExpression);
  } else if (functionName == "isnumeric") {
    return createUnary(&makeIsNumericExpression);
  } else if (functionName == "datatype") {
    return createUnary(&makeDatatypeExpression);
  } else if (functionName == "langmatches") {
    return createBinary(&makeLangMatchesExpression);
  } else if (functionName == "bound") {
    return makeBoundExpression(
        std::make_unique<VariableExpression>(visit(ctx->var())));
  } else {
    reportError(
        ctx,
        absl::StrCat("Built-in function \"", functionName,
                     "\"  not yet implemented; if you need it, just add it to ",
                     "SparqlQleverVisitor.cpp::visitTypesafe(Parser::"
                     "BuiltInCallContext ",
                     "following the already implemented functions there"));
  }
}

// _____________________________________________________________________________
ExpressionPtr Visitor::visit(Parser::RegexExpressionContext* ctx) {
  const auto& exp = ctx->expression();
  const auto& numArgs = exp.size();
  AD_CONTRACT_CHECK(numArgs >= 2 && numArgs <= 3);
  auto flags = numArgs == 3 ? visitOptional(exp[2]) : std::nullopt;
  try {
    return std::make_unique<sparqlExpression::RegexExpression>(
        visit(exp[0]), visit(exp[1]), std::move(flags));
  } catch (const std::exception& e) {
    reportError(ctx, e.what());
  }
}

// ____________________________________________________________________________________
ExpressionPtr Visitor::visit(Parser::LangExpressionContext* ctx) {
  // The number of children for expression LANG() is fixed to one by the
  // grammar (or definition of the parser).
  return sparqlExpression::makeLangExpression(visit(ctx->expression()));
}

// ____________________________________________________________________________________
SparqlExpression::Ptr Visitor::visit(Parser::SubstringExpressionContext* ctx) {
  auto children = visitVector(ctx->expression());
  AD_CORRECTNESS_CHECK(children.size() == 2 || children.size() == 3);
  if (children.size() == 2) {
    children.push_back(
        std::make_unique<IdExpression>(Id::makeFromInt(Id::maxInt)));
  }
  AD_CONTRACT_CHECK(children.size() == 3);
  return sparqlExpression::makeSubstrExpression(std::move(children.at(0)),
                                                std::move(children.at(1)),
                                                std::move(children.at(2)));
}

// ____________________________________________________________________________________
SparqlExpression::Ptr Visitor::visit(Parser::StrReplaceExpressionContext* ctx) {
  auto children = visitVector(ctx->expression());
  AD_CORRECTNESS_CHECK(children.size() == 3 || children.size() == 4);
  if (children.size() == 4) {
    reportError(
        ctx,
        "REPLACE expressions with four arguments (including regex flags) are "
        "currently not supported by QLever. You can however incorporate flags "
        "directly into a regex by prepending `(?<flags>)` to your regex. For "
        "example `(?i)[ei]` will match the regex `[ei]` in a case-insensitive "
        "way.");
  }
  return sparqlExpression::makeReplaceExpression(std::move(children.at(0)),
                                                 std::move(children.at(1)),
                                                 std::move(children.at(2)));
}

// ____________________________________________________________________________________
void Visitor::visit(const Parser::ExistsFuncContext* ctx) {
  reportNotSupported(ctx, "The EXISTS function is");
}

// ____________________________________________________________________________________
void Visitor::visit(const Parser::NotExistsFuncContext* ctx) {
  reportNotSupported(ctx, "The NOT EXISTS function is");
}

// ____________________________________________________________________________________
ExpressionPtr Visitor::visit(Parser::AggregateContext* ctx) {
  using namespace sparqlExpression;
  const auto& children = ctx->children;
  std::string functionName =
      ad_utility::getLowercase(children.at(0)->getText());

  const bool distinct = std::ranges::any_of(children, [](auto* child) {
    return ad_utility::getLowercase(child->getText()) == "distinct";
  });
  // the only case that there is no child expression is COUNT(*), so we can
  // check this outside the if below.
  if (!ctx->expression()) {
    AD_CORRECTNESS_CHECK(functionName == "count");
    return makeCountStarExpression(distinct);
  }
  auto childExpression = visit(ctx->expression());
  auto makePtr = [&]<typename ExpressionType>(auto&&... additionalArgs) {
    ExpressionPtr result{std::make_unique<ExpressionType>(
        distinct, std::move(childExpression), AD_FWD(additionalArgs)...)};
    result->descriptor() = ctx->getText();
    return result;
  };

  if (functionName == "count") {
    return makePtr.operator()<CountExpression>();
  } else if (functionName == "sum") {
    return makePtr.operator()<SumExpression>();
  } else if (functionName == "max") {
    return makePtr.operator()<MaxExpression>();
  } else if (functionName == "min") {
    return makePtr.operator()<MinExpression>();
  } else if (functionName == "avg") {
    return makePtr.operator()<AvgExpression>();
  } else if (functionName == "group_concat") {
    // Use a space as a default separator

    std::string separator;
    if (ctx->string()) {
      // TODO: The string rule also allow triple quoted strings with different
      //  escaping rules. These are currently not handled. They should be parsed
      //  into a typesafe format with a unique representation.
      separator = visit(ctx->string()).get();
      // If there was a separator, we have to strip the quotation marks
      AD_CONTRACT_CHECK(separator.size() >= 2);
      separator = separator.substr(1, separator.size() - 2);
    } else {
      separator = " "s;
    }

    return makePtr.operator()<GroupConcatExpression>(std::move(separator));
  } else {
    AD_CORRECTNESS_CHECK(functionName == "sample");
    return makePtr.operator()<SampleExpression>();
  }
}

// ____________________________________________________________________________________
ExpressionPtr Visitor::visit(Parser::IriOrFunctionContext* ctx) {
  // Case 1: Just an IRI.
  if (ctx->argList() == nullptr) {
    return std::make_unique<sparqlExpression::IriExpression>(visit(ctx->iri()));
  }
  // Case 2: Function call, where the function name is an IRI.
  return processIriFunctionCall(visit(ctx->iri()), visit(ctx->argList()), ctx);
}

// ____________________________________________________________________________________
std::string Visitor::visit(Parser::RdfLiteralContext* ctx) {
  // TODO: This should really be an RdfLiteral class that stores a unified
  //  version of the string, and the langtag/datatype separately.
  string ret = ctx->string()->getText();
  if (ctx->LANGTAG()) {
    ret += ctx->LANGTAG()->getText();
  } else if (ctx->iri()) {
    // TODO<joka921> Also unify the two Literal classes...
    ret += ("^^" + std::string{visit(ctx->iri()).toStringRepresentation()});
  }
  return ret;
}

// ____________________________________________________________________________________
std::variant<int64_t, double> Visitor::visit(
    Parser::NumericLiteralContext* ctx) {
  return visitAlternative<std::variant<int64_t, double>>(
      ctx->numericLiteralUnsigned(), ctx->numericLiteralPositive(),
      ctx->numericLiteralNegative());
}

// ____________________________________________________________________________________
namespace {
template <typename Ctx>
std::variant<int64_t, double> parseNumericLiteral(Ctx* ctx, bool parseAsInt) {
  try {
    if (parseAsInt) {
      return std::stoll(ctx->getText());
    } else {
      return std::stod(ctx->getText());
    }
  } catch (const std::out_of_range& range) {
    SparqlQleverVisitor::reportError(ctx, "Could not parse numeric literal \"" +
                                              ctx->getText() +
                                              "\" because it is out of range.");
  }
}
}  // namespace

// ____________________________________________________________________________________
std::variant<int64_t, double> Visitor::visit(
    Parser::NumericLiteralUnsignedContext* ctx) {
  return parseNumericLiteral(ctx, ctx->INTEGER());
}

// ____________________________________________________________________________________
std::variant<int64_t, double> Visitor::visit(
    Parser::NumericLiteralPositiveContext* ctx) {
  return parseNumericLiteral(ctx, ctx->INTEGER_POSITIVE());
}

// ____________________________________________________________________________________
std::variant<int64_t, double> Visitor::visit(
    Parser::NumericLiteralNegativeContext* ctx) {
  return parseNumericLiteral(ctx, ctx->INTEGER_NEGATIVE());
}

// ____________________________________________________________________________________
bool Visitor::visit(Parser::BooleanLiteralContext* ctx) {
  return ctx->getText() == "true";
}

// ____________________________________________________________________________________
GraphTerm Visitor::visit(Parser::BlankNodeContext* ctx) {
  if (ctx->ANON()) {
    if (isInsideConstructTriples_) {
      return newBlankNode();
    } else {
      return parsedQuery_.getNewInternalVariable();
    }
  } else {
    AD_CORRECTNESS_CHECK(ctx->BLANK_NODE_LABEL());
    if (isInsideConstructTriples_) {
      // Strip `_:` prefix from string.
      constexpr size_t length = std::string_view{"_:"}.length();
      const string label = ctx->BLANK_NODE_LABEL()->getText().substr(length);
      // `False` means the blank node is not automatically generated, but
      // explicitly specified in the query.
      return BlankNode{false, label};
    } else {
      return ParsedQuery::blankNodeToInternalVariable(
          ctx->BLANK_NODE_LABEL()->getText());
    }
  }
}

// ____________________________________________________________________________________
template <typename Ctx>
void Visitor::visitVector(const std::vector<Ctx*>& childContexts)
    requires voidWhenVisited<Visitor, Ctx> {
  for (const auto& child : childContexts) {
    visit(child);
  }
}

// ____________________________________________________________________________________
template <typename Ctx>
[[nodiscard]] auto Visitor::visitVector(const std::vector<Ctx*>& childContexts)
    -> std::vector<decltype(visit(childContexts[0]))>
    requires(!voidWhenVisited<Visitor, Ctx>) {
  std::vector<decltype(visit(childContexts[0]))> children;
  for (const auto& child : childContexts) {
    children.emplace_back(visit(child));
  }
  return children;
}

// ____________________________________________________________________________________
template <typename Out, typename... Contexts>
Out Visitor::visitAlternative(Contexts*... ctxs) {
  // Check that exactly one of the `ctxs` is not `nullptr`.
  AD_CONTRACT_CHECK(1u == (... + static_cast<bool>(ctxs)));
  if constexpr (std::is_void_v<Out>) {
    (..., visitIf(ctxs));
  } else {
    std::optional<Out> out;
    // Visit the one `context` which is not null and write the result to `out`.
    (..., visitIf<std::optional<Out>, Out>(&out, ctxs));
    return std::move(out.value());
  }
}

// ____________________________________________________________________________________
template <typename Ctx>
auto Visitor::visitOptional(Ctx* ctx) -> std::optional<decltype(visit(ctx))> {
  if (ctx) {
    return visit(ctx);
  } else {
    return std::nullopt;
  }
}

// ____________________________________________________________________________________
template <typename Target, typename Intermediate, typename Ctx>
void Visitor::visitIf(Target* target, Ctx* ctx) {
  if (ctx) {
    *target = Intermediate{visit(ctx)};
  }
}

// _____________________________________________________________________________
template <typename Ctx>
void Visitor::visitIf(Ctx* ctx) requires voidWhenVisited<Visitor, Ctx> {
  if (ctx) {
    visit(ctx);
  }
}

// _____________________________________________________________________________
void Visitor::reportError(const antlr4::ParserRuleContext* ctx,
                          const std::string& msg) {
  throw InvalidSparqlQueryException{
      msg, ad_utility::antlr_utility::generateAntlrExceptionMetadata(ctx)};
}

// _____________________________________________________________________________
void Visitor::reportNotSupported(const antlr4::ParserRuleContext* ctx,
                                 const std::string& feature) {
  throw NotSupportedException{
      feature + " currently not supported by QLever.",
      ad_utility::antlr_utility::generateAntlrExceptionMetadata(ctx)};
}

// _____________________________________________________________________________
TripleComponent SparqlQleverVisitor::visitGraphTerm(
    const GraphTerm& graphTerm) {
  return graphTerm.visit([]<typename T>(const T& element) -> TripleComponent {
    if constexpr (std::is_same_v<T, Variable>) {
      return element;
    } else if constexpr (std::is_same_v<T, Literal> || std::is_same_v<T, Iri>) {
      return RdfStringParser<TurtleParser<TokenizerCtre>>::parseTripleObject(
          element.toSparql());
    } else {
      return element.toSparql();
    }
  });
}<|MERGE_RESOLUTION|>--- conflicted
+++ resolved
@@ -23,11 +23,8 @@
 #include "engine/sparqlExpressions/RelationalExpressions.h"
 #include "engine/sparqlExpressions/SampleExpression.h"
 #include "engine/sparqlExpressions/UuidExpressions.h"
-<<<<<<< HEAD
 #include "parser/GraphPatternOperation.h"
-=======
 #include "parser/RdfParser.h"
->>>>>>> bed8b297
 #include "parser/SparqlParser.h"
 #include "parser/TokenizerCtre.h"
 #include "parser/data/Variable.h"
@@ -733,19 +730,7 @@
 }
 
 // Parsing for the `serviceGraphPattern` rule.
-<<<<<<< HEAD
 GraphPatternOperation Visitor::visit(Parser::ServiceGraphPatternContext* ctx) {
-  // If SILENT is specified, report that we do not support it yet.
-  //
-  // TODO: Support it, it's not hard. The semantics of SILENT is that if no
-  // result can be obtained from the remote endpoint, then do as if the SERVICE
-  // clause would not be there = the result is the neutral element.
-  if (ctx->SILENT()) {
-    reportNotSupported(ctx, "SILENT modifier in SERVICE is");
-  }
-=======
-parsedQuery::Service Visitor::visit(Parser::ServiceGraphPatternContext* ctx) {
->>>>>>> bed8b297
   // Get the IRI and if a variable is specified, report that we do not support
   // it yet.
   //
@@ -761,17 +746,13 @@
     reportNotSupported(ctx->varOrIri(), "Variable endpoint in SERVICE is");
   }
   AD_CONTRACT_CHECK(std::holds_alternative<Iri>(varOrIri));
-<<<<<<< HEAD
-  Iri serviceIri = std::get<Iri>(varOrIri);
-  if (serviceIri.toSparql() ==
+  auto serviceIri =
+      TripleComponent::Iri::fromIriref(std::get<Iri>(varOrIri).iri());
+
+  if (serviceIri.toStringRepresentation() ==
       "<https://qlever.cs.uni-freiburg.de/pathSearch/>") {
     return visitPathQuery(ctx);
   }
-=======
-  auto serviceIri =
-      TripleComponent::Iri::fromIriref(std::get<Iri>(varOrIri).iri());
->>>>>>> bed8b297
-
   // Parse the body of the SERVICE query. Add the visible variables from the
   // SERVICE clause to the visible variables so far, but also remember them
   // separately (with duplicates removed) because we need them in `Service.cpp`
@@ -787,15 +768,9 @@
                            visibleVariablesServiceQuery.begin(),
                            visibleVariablesServiceQuery.end());
   // Create suitable `parsedQuery::Service` object and return it.
-<<<<<<< HEAD
-  return parsedQuery::Service{
-      std::move(visibleVariablesServiceQuery), std::move(serviceIri),
-      prologueString_, getOriginalInputForContext(ctx->groupGraphPattern())};
-=======
-  return {std::move(visibleVariablesServiceQuery), std::move(serviceIri),
+    return parsedQuery::Service{std::move(visibleVariablesServiceQuery), std::move(serviceIri),
           prologueString_, getOriginalInputForContext(ctx->groupGraphPattern()),
           static_cast<bool>(ctx->SILENT())};
->>>>>>> bed8b297
 }
 
 // ____________________________________________________________________________
