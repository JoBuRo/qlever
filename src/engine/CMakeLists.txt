add_subdirectory(sparqlExpressions)
add_library(SortPerformanceEstimator SortPerformanceEstimator.cpp)
qlever_target_link_libraries(SortPerformanceEstimator)
add_library(engine
        Engine.cpp QueryExecutionTree.cpp Operation.cpp Result.cpp LocalVocab.cpp
        IndexScan.cpp Join.cpp Sort.cpp
        Distinct.cpp OrderBy.cpp Filter.cpp
        Server.cpp QueryPlanner.cpp QueryPlanningCostFactors.cpp
        OptionalJoin.cpp CountAvailablePredicates.cpp GroupBy.cpp HasPredicateScan.cpp
        Union.cpp MultiColumnJoin.cpp TransitivePathBase.cpp
        TransitivePathHashMap.cpp TransitivePathBinSearch.cpp Service.cpp
        Values.cpp Bind.cpp Minus.cpp RuntimeInformation.cpp CheckUsePatternTrick.cpp
        VariableToColumnMap.cpp ExportQueryExecutionTrees.cpp
        CartesianProductJoin.cpp TextIndexScanForWord.cpp TextIndexScanForEntity.cpp
<<<<<<< HEAD
        TextLimit.cpp LocalVocabEntry.cpp LazyGroupBy.cpp GroupByHashMapOptimization.cpp
        SpatialJoin.cpp PathSearch.cpp)

qlever_target_link_libraries(engine util index parser sparqlExpressions http SortPerformanceEstimator Boost::iostreams)
=======
        TextLimit.cpp LazyGroupBy.cpp GroupByHashMapOptimization.cpp SpatialJoin.cpp
        CountConnectedSubgraphs.cpp)
qlever_target_link_libraries(engine util index parser sparqlExpressions http SortPerformanceEstimator Boost::iostreams s2)
>>>>>>> 414f50c3
<|MERGE_RESOLUTION|>--- conflicted
+++ resolved
@@ -12,13 +12,7 @@
         Values.cpp Bind.cpp Minus.cpp RuntimeInformation.cpp CheckUsePatternTrick.cpp
         VariableToColumnMap.cpp ExportQueryExecutionTrees.cpp
         CartesianProductJoin.cpp TextIndexScanForWord.cpp TextIndexScanForEntity.cpp
-<<<<<<< HEAD
         TextLimit.cpp LocalVocabEntry.cpp LazyGroupBy.cpp GroupByHashMapOptimization.cpp
-        SpatialJoin.cpp PathSearch.cpp)
+        SpatialJoin.cpp CountConnectedSubgraphs.cpp PathSearch.cpp)
 
-qlever_target_link_libraries(engine util index parser sparqlExpressions http SortPerformanceEstimator Boost::iostreams)
-=======
-        TextLimit.cpp LazyGroupBy.cpp GroupByHashMapOptimization.cpp SpatialJoin.cpp
-        CountConnectedSubgraphs.cpp)
-qlever_target_link_libraries(engine util index parser sparqlExpressions http SortPerformanceEstimator Boost::iostreams s2)
->>>>>>> 414f50c3
+qlever_target_link_libraries(engine util index parser sparqlExpressions http SortPerformanceEstimator Boost::iostreams s2)