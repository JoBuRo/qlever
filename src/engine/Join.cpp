--- conflicted
+++ resolved
@@ -376,13 +376,9 @@
     } else {
       // Do a scan.
       LOG(TRACE) << "Inner scan with ID: " << currentJoinId << endl;
-<<<<<<< HEAD
       IdTable jr(2, _executionContext->getAllocator());
-=======
-      IdTable jr(2);
       checkTimeout();  // the scan is a disk operation, so we can check the
-                       // timeout frequently
->>>>>>> 26dc0034
+      // timeout frequently
       scan(currentJoinId, &jr);
       LOG(TRACE) << "Got #items: " << jr.size() << endl;
       // Build the cross product.
